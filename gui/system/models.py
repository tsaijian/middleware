--- conflicted
+++ resolved
@@ -503,7 +503,6 @@
     def usedataset(self):
         return self.sys_syslog_usedataset
 
-<<<<<<< HEAD
     def new_uuid(self):
         self.sys_uuid = uuid.uuid4().hex
 
@@ -892,7 +891,7 @@
 
     class Meta:
         verbose_name = _("Certificate")
-=======
+
 
 class Backup(Model):
     bak_finished = models.BooleanField(
@@ -941,4 +940,3 @@
 
     class Meta:
         verbose_name = _("System Backup")
->>>>>>> 6735c07b
