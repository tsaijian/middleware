--- conflicted
+++ resolved
@@ -11,14 +11,7 @@
 
     general_settings = middleware.call_sync('system.general.config')
     cert = general_settings['ui_certificate']
-<<<<<<< HEAD
     dhparams_file = middleware.call_sync('certificate.dhparam')
-    ip_list = [
-        ip for ip in general_settings['ui_address']] + [f'[{ip}]' for ip in general_settings['ui_v6address']
-    ]
-=======
-    dojo_version = middleware.call_sync('notifier.dojango_dojo_version')
-    dhparams_file = '/data/dhparam.pem'
 
     # We can't afford nginx not running due to `bind(): Can't assign requested address` so we check that listen
     # addresses exist.
@@ -54,7 +47,6 @@
     ip6_list = [f'[{ip}]' for ip in ip6_list]
 
     ip_list = ip4_list + ip6_list
->>>>>>> a618fa45
 
     # Let's verify that required SSL support in the backend is complete by middlewared
     if not cert or middleware.call_sync('certificate.cert_services_validation', cert['id'], 'nginx.certificate', False):
