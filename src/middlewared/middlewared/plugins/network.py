from middlewared.service import (CallError, ConfigService, CRUDService, Service,
                                 filterable, pass_app, private)
from middlewared.utils import Popen, filter_list, run
from middlewared.schema import (Bool, Dict, Int, IPAddr, List, Patch, Ref, Str,
                                ValidationErrors, accepts)
import middlewared.sqlalchemy as sa
from middlewared.validators import Match, Range

import asyncio
from collections import defaultdict
import contextlib
import ipaddress
import itertools
import netif
import os
import re
import shlex
import signal
import socket
import subprocess
import urllib.request


RE_NAMESERVER = re.compile(r'^nameserver\s+(\S+)', re.M)
RE_MTU = re.compile(r'\bmtu\s+(\d+)')


class NetworkConfigurationModel(sa.Model):
    __tablename__ = 'network_globalconfiguration'

    id = sa.Column(sa.Integer(), primary_key=True)
    gc_hostname = sa.Column(sa.String(120), default='nas')
    gc_hostname_b = sa.Column(sa.String(120), nullable=True)
    gc_domain = sa.Column(sa.String(120), default='local')
    gc_ipv4gateway = sa.Column(sa.String(42), default='')
    gc_ipv6gateway = sa.Column(sa.String(42), default='')
    gc_nameserver1 = sa.Column(sa.String(42), default='')
    gc_nameserver2 = sa.Column(sa.String(42), default='')
    gc_nameserver3 = sa.Column(sa.String(42), default='')
    gc_httpproxy = sa.Column(sa.String(255))
    gc_netwait_enabled = sa.Column(sa.Boolean(), default=False)
    gc_netwait_ip = sa.Column(sa.String(300))
    gc_hosts = sa.Column(sa.Text(), default='')
    gc_domains = sa.Column(sa.Text(), default='')
    gc_hostname_virtual = sa.Column(sa.String(120), nullable=True)


class NetworkConfigurationService(ConfigService):
    class Config:
        namespace = 'network.configuration'
        datastore = 'network.globalconfiguration'
        datastore_prefix = 'gc_'
        datastore_extend = 'network.configuration.network_config_extend'

    @private
    def network_config_extend(self, data):
        # hostname_local will be used when the hostname of the current machine
        # needs to be used so it works with either FreeNAS or TrueNAS
        data['hostname_local'] = data['hostname']
        if self.middleware.call_sync('system.is_freenas'):
            data.pop('hostname_b')
            data.pop('hostname_virtual')
        else:
            node = self.middleware.call_sync('failover.node')
            if node == 'B':
                data['hostname_local'] = data['hostname_b']
        data['domains'] = data['domains'].split()
        data['netwait_ip'] = data['netwait_ip'].split()
        return data

    @private
    async def validate_general_settings(self, data, schema):
        verrors = ValidationErrors()

        for key in [key for key in data.keys() if 'nameserver' in key]:
            nameserver_value = data.get(key)
            if nameserver_value:
                try:
                    nameserver_ip = ipaddress.ip_address(nameserver_value)
                except ValueError as e:
                    verrors.add(
                        f'{schema}.{key}',
                        str(e)
                    )
                else:
                    if nameserver_ip.is_loopback:
                        verrors.add(
                            f'{schema}.{key}',
                            'Loopback is not a valid nameserver'
                        )
                    elif nameserver_ip.is_unspecified:
                        verrors.add(
                            f'{schema}.{key}',
                            'Unspecified addresses are not valid as nameservers'
                        )
                    elif nameserver_ip.version == 4:
                        if nameserver_value == '255.255.255.255':
                            verrors.add(
                                f'{schema}.{key}',
                                'This is not a valid nameserver address'
                            )
                        elif nameserver_value.startswith('169.254'):
                            verrors.add(
                                f'{schema}.{key}',
                                '169.254/16 subnet is not valid for nameserver'
                            )

                    nameserver_number = int(key[-1])
                    for i in range(nameserver_number - 1, 0, -1):
                        if f'nameserver{i}' in data.keys() and not data[f'nameserver{i}']:
                            verrors.add(
                                f'{schema}.{key}',
                                f'Must fill out namserver{i} before filling out {key}'
                            )

        ipv4_gateway_value = data.get('ipv4gateway')
        if ipv4_gateway_value:
            if not await self.middleware.call(
                    'route.ipv4gw_reachable',
                    ipaddress.ip_address(ipv4_gateway_value).exploded
            ):
                verrors.add(
                    f'{schema}.ipv4gateway',
                    f'Gateway {ipv4_gateway_value} is unreachable'
                )

        netwait_ip = data.get('netwait_ip')
        if netwait_ip:
            for ip in netwait_ip:
                try:
                    ipaddress.ip_address(ip)
                except ValueError as e:
                    verrors.add(
                        f'{schema}.netwait_ip',
                        f'{e.__str__()}'
                    )

        if data.get('domains'):
            if len(data.get('domains')) > 5:
                verrors.add(
                    f'{schema}.domains',
                    'No more than 5 additional domains are allowed'
                )

        return verrors

    @accepts(
        Dict(
            'global_configuration_update',
            Str('hostname', validators=[Match(r'^[a-zA-Z\.\-\0-9]+$')]),
            Str('hostname_b', validators=[Match(r'^[a-zA-Z\.\-\0-9]+$')]),
            Str('hostname_virtual', validators=[Match(r'^[a-zA-Z\.\-\0-9]+$')]),
            Str('domain', validators=[Match(r'^[a-zA-Z\.\-\0-9]+$')]),
            List('domains', items=[Str('domains')]),
            IPAddr('ipv4gateway'),
            IPAddr('ipv6gateway', allow_zone_index=True),
            IPAddr('nameserver1'),
            IPAddr('nameserver2'),
            IPAddr('nameserver3'),
            Str('httpproxy'),
            Bool('netwait_enabled'),
            List('netwait_ip', items=[Str('netwait_ip')]),
            Str('hosts'),
            update=True
        )
    )
    async def do_update(self, data):
        """
        Update Network Configuration Service configuration.

        `ipv4gateway` if set is used instead of the default gateway provided by DHCP.

        `nameserver1` is primary DNS server.

        `nameserver2` is secondary DNS server.

        `nameserver3` is tertiary DNS server.

        `httpproxy` attribute must be provided if a proxy is to be used for network operations.

        `netwait_enabled` is a boolean attribute which when set indicates that network services will not start at
        boot unless they are able to ping the addresses listed in `netwait_ip` list.
        """
        config = await self.config()
        new_config = config.copy()

        if not (
                not await self.middleware.call('system.is_freenas') and
                await self.middleware.call('failover.licensed')
        ):
            for key in ['hostname_virtual', 'hostname_b']:
                data.pop(key, None)

        new_config.update(data)
        verrors = await self.validate_general_settings(data, 'global_configuration_update')
        if verrors:
            raise verrors

        new_config['domains'] = ' '.join(new_config.get('domains', []))
        new_config['netwait_ip'] = ' '.join(new_config.get('netwait_ip', []))
        new_config.pop('hostname_local', None)

        await self.middleware.call(
            'datastore.update',
            'network.globalconfiguration',
            config['id'],
            new_config,
            {'prefix': 'gc_'}
        )

        new_config['domains'] = new_config['domains'].split()
        new_config['netwait_ip'] = new_config['netwait_ip'].split()

        netwait_ip_set = set(new_config.pop('netwait_ip', []))
        old_netwait_ip_set = set(config.pop('netwait_ip', []))
        data_changed = netwait_ip_set != old_netwait_ip_set

        if not data_changed:
            domains_set = set(new_config.pop('domains', []))
            old_domains_set = set(config.pop('domains', []))
            data_changed = domains_set != old_domains_set

        if (
                data_changed or
                len(set(new_config.items()) ^ set(config.items())) > 0
        ):
            services_to_reload = ['hostname']
            if (
                    new_config['domain'] != config['domain'] or
                    new_config['nameserver1'] != config['nameserver1'] or
                    new_config['nameserver2'] != config['nameserver2'] or
                    new_config['nameserver3'] != config['nameserver3']
            ):
                services_to_reload.append('resolvconf')

            if (
                    new_config['ipv4gateway'] != config['ipv4gateway'] or
                    new_config['ipv6gateway'] != config['ipv6gateway']
            ):
                services_to_reload.append('networkgeneral')
                await self.middleware.call('route.sync')

            restart_nfs = False
            if (
                    'hostname_virtual' in new_config.keys() and
                    (
                        new_config['hostname_virtual'] != config['hostname_virtual'] or
                        new_config['domain'] != config['domain']
                    )
            ):
                restart_nfs = True

            for service_to_reload in services_to_reload:
                await self.middleware.call('service.reload', service_to_reload, {'onetime': False})
            if restart_nfs:
                await self._service_change('nfs', 'restart')

            if new_config['httpproxy'] != config['httpproxy']:
                await self.middleware.call(
                    'core.event_send',
                    'network.config',
                    'CHANGED',
                    {'data': {'httpproxy': new_config['httpproxy']}}
                )

        return await self.config()


def dhclient_status(interface):
    """
    Get the current status of dhclient for a given `interface`.

    Args:
        interface (str): name of the interface

    Returns:
        tuple(bool, pid): if dhclient is running follow its pid.
    """
    pidfile = '/var/run/dhclient/dhclient.{}.pid'.format(interface)
    pid = None
    if os.path.exists(pidfile):
        with open(pidfile, 'r') as f:
            try:
                pid = int(f.read().strip())
            except ValueError:
                pass

    running = False
    if pid:
        try:
            os.kill(pid, 0)
        except OSError:
            pass
        else:
            running = True
    return running, pid


def dhclient_leases(interface):
    """
    Reads the leases file for `interface` and returns the content.

    Args:
        interface (str): name of the interface.

    Returns:
        str: content of dhclient leases file for `interface`.
    """
    leasesfile = '/var/db/dhclient.leases.{}'.format(interface)
    if os.path.exists(leasesfile):
        with open(leasesfile, 'r') as f:
            return f.read()


class NetworkAliasModel(sa.Model):
    __tablename__ = 'network_alias'

    id = sa.Column(sa.Integer(), primary_key=True)
    alias_interface_id = sa.Column(sa.Integer(), sa.ForeignKey('network_interfaces.id', ondelete='CASCADE'), index=True)
    alias_v4address = sa.Column(sa.String(42), default='')
    alias_v4netmaskbit = sa.Column(sa.String(3), default='')
    alias_v6address = sa.Column(sa.String(42), default='')
    alias_v6netmaskbit = sa.Column(sa.String(3), default='')
    alias_vip = sa.Column(sa.String(42), default='')
    alias_v4address_b = sa.Column(sa.String(42), default='')
    alias_v6address_b = sa.Column(sa.String(42), default='')


class NetworkBridgeModel(sa.Model):
    __tablename__ = 'network_bridge'

    id = sa.Column(sa.Integer(), primary_key=True)
    members = sa.Column(sa.JSON(type=list), default=[])
    interface_id = sa.Column(sa.ForeignKey('network_interfaces.id', ondelete='CASCADE'))


class NetworkInterfaceModel(sa.Model):
    __tablename__ = 'network_interfaces'

    id = sa.Column(sa.Integer, primary_key=True)
    int_interface = sa.Column(sa.String(300))
    int_name = sa.Column(sa.String(120))
    int_dhcp = sa.Column(sa.Boolean(), default=False)
    int_ipv4address = sa.Column(sa.String(42), default='')
    int_ipv4address_b = sa.Column(sa.String(42), default='')
    int_v4netmaskbit = sa.Column(sa.String(3), default='')
    int_ipv6auto = sa.Column(sa.Boolean(), default=False)
    int_ipv6address = sa.Column(sa.String(42), default='')
    int_v6netmaskbit = sa.Column(sa.String(4), default='')
    int_vip = sa.Column(sa.String(42), nullable=True)
    int_vhid = sa.Column(sa.Integer(), nullable=True)
    int_pass = sa.Column(sa.String(100))
    int_critical = sa.Column(sa.Boolean(), default=False)
    int_group = sa.Column(sa.Integer(), nullable=True)
    int_options = sa.Column(sa.String(120))
    int_mtu = sa.Column(sa.Integer(), nullable=True)


class NetworkLaggInterfaceModel(sa.Model):
    __tablename__ = 'network_lagginterface'

    id = sa.Column(sa.Integer, primary_key=True)
    lagg_interface_id = sa.Column(sa.Integer(), sa.ForeignKey('network_interfaces.id'))
    lagg_protocol = sa.Column(sa.String(120))


class NetworkLaggInterfaceMemberModel(sa.Model):
    __tablename__ = 'network_lagginterfacemembers'

    id = sa.Column(sa.Integer, primary_key=True)
    lagg_ordernum = sa.Column(sa.Integer())
    lagg_physnic = sa.Column(sa.String(120))
    lagg_interfacegroup_id = sa.Column(sa.ForeignKey('network_lagginterface.id', ondelete='CASCADE'), index=True)


class NetworkVlanModel(sa.Model):
    __tablename__ = 'network_vlan'

    id = sa.Column(sa.Integer(), primary_key=True)
    vlan_vint = sa.Column(sa.String(120))
    vlan_pint = sa.Column(sa.String(300))
    vlan_tag = sa.Column(sa.Integer())
    vlan_description = sa.Column(sa.String(120))
    vlan_pcp = sa.Column(sa.Integer(), nullable=True)


class InterfaceService(CRUDService):

    class Config:
        namespace_alias = 'interfaces'

    def __init__(self, *args, **kwargs):
        super().__init__(*args, **kwargs)
        self._original_datastores = {}
        self._rollback_timer = None

    @filterable
    def query(self, filters, options):
        """
        Query Interfaces with `query-filters` and `query-options`
        """
        data = {}
        configs = {
            i['int_interface']: i
            for i in self.middleware.call_sync('datastore.query', 'network.interfaces')
        }
        is_freenas = self.middleware.call_sync('system.is_freenas')
        if not is_freenas:
            internal_ifaces = self.middleware.call_sync('failover.internal_interfaces')
        for name, iface in netif.list_interfaces().items():
            if iface.cloned and name not in configs:
                continue
            if not is_freenas and name in internal_ifaces:
                continue
            try:
                data[name] = self.iface_extend(iface.__getstate__(), configs, is_freenas)
            except OSError:
                self.logger.warn('Failed to get interface state for %s', name, exc_info=True)
        for name, config in filter(lambda x: x[0] not in data, configs.items()):
            data[name] = self.iface_extend({
                'name': config['int_interface'],
                'aliases': [],
                'link_address': '',
                'cloned': True,
                'mtu': 1500,
                'flags': [],
                'nd6_flags': [],
                'capabilities': [],
                'link_state': '',
                'media_type': '',
                'media_subtype': '',
                'active_media_type': '',
                'active_media_subtype': '',
                'supported_media': [],
                'media_options': [],
                'carp_config': [],
            }, configs, is_freenas, fake=True)
        return filter_list(list(data.values()), filters, options)

    @private
    def iface_extend(self, iface_state, configs, is_freenas, fake=False):

        if iface_state['name'].startswith('bridge'):
            itype = 'BRIDGE'
        elif iface_state['name'].startswith('lagg'):
            itype = 'LINK_AGGREGATION'
        elif iface_state['name'].startswith('vlan'):
            itype = 'VLAN'
        elif not iface_state['cloned']:
            itype = 'PHYSICAL'
        else:
            itype = 'UNKNOWN'

        iface = {
            'id': iface_state['name'],
            'name': iface_state['name'],
            'fake': fake,
            'type': itype,
            'state': iface_state,
            'aliases': [],
            'ipv4_dhcp': False if configs else True,
            'ipv6_auto': False,
            'description': None,
            'options': '',
            'mtu': None,
        }

        if not is_freenas:
            iface.update({
                'failover_critical': False,
                'failover_vhid': None,
                'failover_group': None,
                'failover_aliases': [],
                'failover_virtual_aliases': [],
            })

        config = configs.get(iface['name'])
        if not config:
            return iface

        iface.update({
            'ipv4_dhcp': config['int_dhcp'],
            'ipv6_auto': config['int_ipv6auto'],
            'description': config['int_name'],
            'options': config['int_options'],
            'mtu': config['int_mtu'],
        })

        if not is_freenas:
            iface.update({
                'failover_critical': config['int_critical'],
                'failover_vhid': config['int_vhid'],
                'failover_group': config['int_group'],
            })
            if config['int_ipv4address_b']:
                iface['failover_aliases'].append({
                    'type': 'INET',
                    'address': config['int_ipv4address_b'],
                    'netmask': int(config['int_v4netmaskbit']),
                })
            if config['int_vip']:
                iface['failover_virtual_aliases'].append({
                    'type': 'INET',
                    'address': config['int_vip'],
                    'netmask': 32,
                })

        if iface['name'].startswith('bridge'):
            bridge = self.middleware.call_sync(
                'datastore.query',
                'network.bridge',
                [('interface', '=', config['id'])],
            )
            if bridge:
                bridge = bridge[0]
                iface.update({'bridge_members': bridge['members']})
            else:
                iface.update({'bridge_members': []})
        elif iface['name'].startswith('lagg'):
            lag = self.middleware.call_sync(
                'datastore.query',
                'network.lagginterface',
                [('interface', '=', config['id'])],
                {'prefix': 'lagg_'}
            )
            if lag:
                lag = lag[0]
                iface.update({'lag_protocol': lag['protocol'].upper(), 'lag_ports': []})
                for port in self.middleware.call_sync(
                    'datastore.query',
                    'network.lagginterfacemembers',
                    [('interfacegroup', '=', lag['id'])],
                    {'prefix': 'lagg_'}
                ):
                    iface['lag_ports'].append(port['physnic'])
            else:
                iface['lag_ports'] = []
        if iface['name'].startswith('vlan'):
            vlan = self.middleware.call_sync(
                'datastore.query',
                'network.vlan',
                [('vint', '=', iface['name'])],
                {'prefix': 'vlan_'}
            )
            if vlan:
                vlan = vlan[0]
                iface.update({
                    'vlan_parent_interface': vlan['pint'],
                    'vlan_tag': vlan['tag'],
                    'vlan_pcp': vlan['pcp'],
                })
            else:
                iface.update({
                    'vlan_parent_interface': None,
                    'vlan_tag': None,
                    'vlan_pcp': None,
                })

        if not config['int_dhcp']:
            if config['int_ipv4address']:
                iface['aliases'].append({
                    'type': 'INET',
                    'address': config['int_ipv4address'],
                    'netmask': int(config['int_v4netmaskbit']),
                })
            if config['int_ipv6address']:
                iface['aliases'].append({
                    'type': 'INET6',
                    'address': config['int_ipv6address'],
                    'netmask': int(config['int_v6netmaskbit']),
                })

        for alias in self.middleware.call_sync('datastore.query', 'network.alias', [('alias_interface', '=', config['id'])]):

            if alias['alias_v4address']:
                iface['aliases'].append({
                    'type': 'INET',
                    'address': alias['alias_v4address'],
                    'netmask': int(alias['alias_v4netmaskbit']),
                })
            if alias['alias_v6address']:
                iface['aliases'].append({
                    'type': 'INET6',
                    'address': alias['alias_v6address'],
                    'netmask': int(alias['alias_v6netmaskbit']),
                })
            if not is_freenas and alias['alias_v4address_b']:
                iface['failover_aliases'].append({
                    'type': 'INET',
                    'address': alias['alias_v4address_b'],
                    'netmask': int(alias['alias_v4netmaskbit']),
                })
            if not is_freenas and alias['alias_vip']:
                iface['failover_virtual_aliases'].append({
                    'type': 'INET',
                    'address': alias['alias_vip'],
                    'netmask': 32,
                })

        return iface

    async def __save_datastores(self):
        """
        Save datastores states before performing any actions to interfaces.
        This will make sure to be able to rollback configurations in case something
        doesnt go as planned.
        """
        if self._original_datastores:
            return
        self._original_datastores['interfaces'] = await self.middleware.call(
            'datastore.query', 'network.interfaces'
        )
        self._original_datastores['alias'] = []
        for i in await self.middleware.call('datastore.query', 'network.alias'):
            i['alias_interface'] = i['alias_interface']['id']
            self._original_datastores['alias'].append(i)

        self._original_datastores['bridge'] = []
        for i in await self.middleware.call('datastore.query', 'network.bridge'):
            i['interface'] = i['interface']['id'] if i['interface'] else None
            self._original_datastores['bridge'].append(i)

        self._original_datastores['vlan'] = await self.middleware.call(
            'datastore.query', 'network.vlan'
        )

        self._original_datastores['lagg'] = []
        for i in await self.middleware.call('datastore.query', 'network.lagginterface'):
            i['lagg_interface'] = i['lagg_interface']['id']
            self._original_datastores['lagg'].append(i)

        self._original_datastores['laggmembers'] = []
        for i in await self.middleware.call('datastore.query', 'network.lagginterfacemembers'):
            i['lagg_interfacegroup'] = i['lagg_interfacegroup']['id']
            self._original_datastores['laggmembers'].append(i)

    async def __restore_datastores(self):
        if not self._original_datastores:
            return

        # Deleting network.lagginterface because deleting network.interfaces won't cascade
        # (but network.lagginterface will cascade to network.lagginterfacemembers)
        await self.middleware.call('datastore.delete', 'network.lagginterface', [])
        # Deleting interfaces should cascade to network.alias and network.bridge
        await self.middleware.call('datastore.delete', 'network.interfaces', [])
        await self.middleware.call('datastore.delete', 'network.vlan', [])

        for i in self._original_datastores['interfaces']:
            await self.middleware.call('datastore.insert', 'network.interfaces', i)

        for i in self._original_datastores['alias']:
            await self.middleware.call('datastore.insert', 'network.alias', i)

        for i in self._original_datastores['bridge']:
            await self.middleware.call('datastore.insert', 'network.bridge', i)

        for i in self._original_datastores['vlan']:
            await self.middleware.call('datastore.insert', 'network.vlan', i)

        for i in self._original_datastores['lagg']:
            await self.middleware.call('datastore.insert', 'network.lagginterface', i)

        for i in self._original_datastores['laggmembers']:
            await self.middleware.call('datastore.insert', 'network.lagginterfacemembers', i)

        self._original_datastores.clear()

    async def __check_failover_disabled(self):
        if await self.middleware.call('system.is_freenas'):
            return
        if await self.middleware.call('failover.status') == 'SINGLE':
            return
        if not (await self.middleware.call('failover.config'))['disabled']:
            raise CallError('Disable failover before performing interfaces changes.')

    async def __check_dhcp_or_aliases(self):
        for iface in await self.middleware.call('interface.query'):
            if iface['ipv4_dhcp'] or iface['ipv6_auto']:
                break
            if iface['aliases']:
                break
        else:
            raise CallError(
                'At least one interface configured with either IPv4 DHCP, IPv6 auto or a static IP'
                ' is required.'
            )

    @accepts()
    async def has_pending_changes(self):
        """
        Returns whether there are pending interfaces changes to be applied or not.
        """
        return bool(self._original_datastores)

    @accepts()
    async def rollback(self):
        """
        Rollback pending interfaces changes.
        """
        if self._rollback_timer:
            self._rollback_timer.cancel()
        self._rollback_timer = None
        # We do not check for failover disabled in here because we may be reverting
        # the first time HA is being set up and this was already checked during commit.
        await self.__restore_datastores()
        await self.sync()

    @accepts()
    async def checkin(self):
        """
        After interfaces changes are committed with checkin timeout this method needs to be called
        within that timeout limit to prevent reverting the changes.

        This is to ensure user verifies the changes went as planned and its working.
        """
        if self._rollback_timer:
            self._rollback_timer.cancel()
        self._rollback_timer = None
        self._original_datastores = {}

    @accepts()
    async def checkin_waiting(self):
        """
        Returns wether or not we are waiting user to checkin the applied network changes
        before they are rolled back.
        Value is in number of seconds or null.
        """
        if self._rollback_timer:
            remaining = self._rollback_timer.when() - asyncio.get_event_loop().time()
            if remaining > 0:
                return remaining

    @accepts(Dict(
        'options',
        Bool('rollback', default=True),
        Int('checkin_timeout', default=60),
    ))
    async def commit(self, options):
        """
        Commit/apply pending interfaces changes.

        `rollback` as true (default) will rollback changes in case they fail to apply.
        `checkin_timeout` is the time in seconds it will wait for the checkin call to acknowledge
        the interfaces changes happened as planned from the user. If checkin does not happen
        within this period of time the changes will get reverted.
        """
        await self.__check_failover_disabled()
        await self.__check_dhcp_or_aliases()
        try:
            await self.sync()
        except Exception:
            if options['rollback']:
                await self.rollback()
            raise

        if options['rollback'] and options['checkin_timeout']:
            loop = asyncio.get_event_loop()
            self._rollback_timer = loop.call_later(
                options['checkin_timeout'], lambda: asyncio.ensure_future(self.rollback())
            )
        else:
            self._original_datastores = {}

    @accepts(Dict(
        'interface_create',
        Str('name'),
        Str('description', null=True),
        Str('type', enum=['BRIDGE', 'LINK_AGGREGATION', 'VLAN'], required=True),
        Bool('ipv4_dhcp', default=False),
        Bool('ipv6_auto', default=False),
        List('aliases', unique=True, items=[
            Dict(
                'interface_alias',
                Str('type', required=True, default='INET', enum=['INET', 'INET6']),
                IPAddr('address', required=True),
                Int('netmask', required=True),
                register=True,
            ),
        ], default=[]),
        Bool('failover_critical', default=False),
        Int('failover_group'),
        Int('failover_vhid'),
        List('failover_aliases', items=[Ref('interface_alias')]),
        List('failover_virtual_aliases', items=[Ref('interface_alias')]),
        List('bridge_members'),
        Str('lag_protocol', enum=['LACP', 'FAILOVER', 'LOADBALANCE', 'ROUNDROBIN', 'NONE']),
        List('lag_ports', items=[Str('interface')]),
        Str('vlan_parent_interface'),
        Int('vlan_tag', validators=[Range(min=1, max=4094)]),
        Int('vlan_pcp', validators=[Range(min=0, max=7)], null=True),
        Int('mtu', validators=[Range(min=1492, max=9216)], default=None, null=True),
        Str('options'),
        register=True
    ))
    async def do_create(self, data):
        """
        Create virtual interfaces (Link Aggregation, VLAN)

        For BRIDGE `type` the following attribute is required: bridge_members.

        For LINK_AGGREGATION `type` the following attributes are required: lag_ports,
        lag_protocol.

        For VLAN `type` the following attributes are required: vlan_parent_interface,
        vlan_tag and vlan_pcp.
        """

        await self.__check_failover_disabled()

        verrors = ValidationErrors()
        if data['type'] == 'BRIDGE':
            required_attrs = ('bridge_members', )
        elif data['type'] == 'LINK_AGGREGATION':
            required_attrs = ('lag_protocol', 'lag_ports')
        elif data['type'] == 'VLAN':
            required_attrs = ('vlan_parent_interface', 'vlan_tag')

        for i in required_attrs:
            if not data.get(i):
                verrors.add(f'interface_create.{i}', 'This field is required')

        verrors.check()

        await self._common_validation(verrors, 'interface_create', data, data['type'])

        verrors.check()

        await self.__save_datastores()

        interface_id = None
        if data['type'] == 'BRIDGE':
            # For bridge we want to start with 2 because bridge0/bridge1 may have been used
            # for Jails/VM.
            name = data.get('name') or await self._get_next('bridge', start=2)
            try:
                async for i in self.__create_interface_datastore(data, {
                    'interface': name,
                }):
                    interface_id = i

                await self.middleware.call(
                    'datastore.insert',
                    'network.bridge',
                    {'interface': interface_id, 'members': data['bridge_members']},
                )
            except Exception:
                if interface_id:
                    with contextlib.suppress(Exception):
                        await self.middleware.call(
                            'datastore.delete', 'network.interfaces', interface_id
                        )
                raise
        elif data['type'] == 'LINK_AGGREGATION':
            name = data.get('name') or await self._get_next('lagg')
            lag_id = None
            lagports_ids = []
            try:
                async for i in self.__create_interface_datastore(data, {
                    'interface': name,
                }):
                    interface_id = i

                lag_id = await self.middleware.call(
                    'datastore.insert',
                    'network.lagginterface',
                    {'lagg_interface': interface_id, 'lagg_protocol': data['lag_protocol'].lower()},
                )
                lagports_ids += await self.__set_lag_ports(lag_id, data['lag_ports'])
            except Exception:
                if lag_id:
                    with contextlib.suppress(Exception):
                        await self.middleware.call(
                            'datastore.delete', 'network.lagginterface', lag_id
                        )
                if interface_id:
                    with contextlib.suppress(Exception):
                        await self.middleware.call(
                            'datastore.delete', 'network.interfaces', interface_id
                        )
                raise
        elif data['type'] == 'VLAN':
            name = data.get('name') or f'vlan{data["vlan_tag"]}'
            try:
                async for i in self.__create_interface_datastore(data, {
                    'interface': name,
                }):
                    interface_id = i
                await self.middleware.call(
                    'datastore.insert',
                    'network.vlan',
                    {
                        'vint': name,
                        'pint': data['vlan_parent_interface'],
                        'tag': data['vlan_tag'],
                        'pcp': data.get('vlan_pcp'),
                    },
                    {'prefix': 'vlan_'},
                )
            except Exception:
                if interface_id:
                    with contextlib.suppress(Exception):
                        await self.middleware.call(
                            'datastore.delete', 'network.interfaces', interface_id
                        )
                raise

        return await self._get_instance(name)

    async def _get_next(self, prefix, start=0):
        number = start
        ifaces = [
            i['int_interface']
            for i in await self.middleware.call(
                'datastore.query',
                'network.interfaces',
                [('int_interface', '^', prefix)],
            )
        ]
        while f'{prefix}{number}' in ifaces:
            number += 1
        return f'{prefix}{number}'

    async def _common_validation(self, verrors, schema_name, data, itype, update=None):
        if update:
            filters = [('id', '!=', update['id'])]
        else:
            filters = []

        ifaces = {
            i['name']: i
            for i in await self.middleware.call('interface.query', filters)
        }

        if 'name' in data and data['name'] in ifaces:
            verrors.add(f'{schema_name}.name', 'Interface name is already in use.')

        if data.get('ipv4_dhcp') and any(
            filter(lambda x: x['ipv4_dhcp'] and not x['fake'], ifaces.values())
        ):
            verrors.add(f'{schema_name}.ipv4_dhcp', 'Only one interface can be used for DHCP.')

        if data.get('ipv6_auto') and any(
            filter(lambda x: x['ipv6_auto'] and not x['fake'], ifaces.values())
        ):
            verrors.add(
                f'{schema_name}.ipv6_auto',
                'Only one interface can have IPv6 autoconfiguration enabled.'
            )

        if data.get('options') and RE_MTU.match(data.get('options')):
            verrors.add(f'{schema_name}.options', 'MTU should be placed in its own field.')

        await self.middleware.run_in_thread(
            self.__validate_aliases, verrors, schema_name, data, ifaces
        )

        bridge_used = {}
        for k, v in filter(lambda x: x[0].startswith('bridge'), ifaces.items()):
            for port in (v.get('bridge_members') or []):
                bridge_used[port] = k
        vlan_used = {
            v['vlan_parent_interface']: k
            for k, v in filter(lambda x: x[0].startswith('vlan'), ifaces.items())
        }
        lag_used = {}
        for k, v in filter(lambda x: x[0].startswith('lagg'), ifaces.items()):
            for port in (v.get('lag_ports') or []):
                lag_used[port] = k

        if itype == 'PHYSICAL':
            if data['name'] in lag_used:
                for i in ('aliases', 'mtu', 'ipv4_dhcp', 'ipv6_auto'):
                    if data.get(i):
                        verrors.add(
                            f'{schema_name}.{i}',
                            f'Interface in use by {data["name"]}. Attribute {i} cannot be changed'
                            ' on members interfaces.',
                        )
        elif itype == 'BRIDGE':
            if 'name' in data and not (
                data['name'].startswith('bridge') and data['name'][6:].isdigit()
            ):
                verrors.add(
                    f'{schema_name}.name',
                    (
                        'Bridge interface must start with "bridge" followed by an unique number.'
                    ),
                )
            for i, member in enumerate(data.get('bridge_members') or []):
                if member not in ifaces:
                    verrors.add(f'{schema_name}.bridge_members.{i}', 'Not a valid interface.')
                    continue
                if member in bridge_used:
                    verrors.add(
                        f'{schema_name}.bridge_members.{i}',
                        f'Interface {member} is currently in use by {bridge_used[member]}.',
                    )
                elif member in lag_used:
                    verrors.add(
                        f'{schema_name}.bridge_members.{i}',
                        f'Interface {member} is currently in use by {lag_used[member]}.',
                    )
                elif member in vlan_used:
                    verrors.add(
                        f'{schema_name}.bridge_members.{i}',
                        f'Interface {member} is currently in use by {vlan_used[member]}.',
                    )
        elif itype == 'LINK_AGGREGATION':
            if 'name' in data and not (
                data['name'].startswith('lagg') and data['name'][4:].isdigit()
            ):
                verrors.add(
                    f'{schema_name}.name',
                    (
                        'Link aggregation interface must start with "lagg" followed by an unique'
                        'number.'
                    ),
                )
            for i, member in enumerate(data.get('lag_ports') or []):
                if member not in ifaces:
                    verrors.add(f'{schema_name}.lag_ports.{i}', 'Not a valid interface.')
                    continue
                member_iface = ifaces[member]
                if member_iface['state']['cloned']:
                    verrors.add(
                        f'{schema_name}.lag_ports.{i}',
                        'Only physical interfaces are allowed to be a member of Link Aggregation.',
                    )
                elif member in lag_used:
                    verrors.add(
                        f'{schema_name}.lag_ports.{i}',
                        f'Interface {member} is currently in use by {lag_used[member]}.',
                    )
                elif member in vlan_used:
                    verrors.add(
                        f'{schema_name}.lag_ports.{i}',
                        f'Interface {member} is currently in use by {vlan_used[member]}.',
                    )

        elif itype == 'VLAN':
            if 'name' in data and not (
                data['name'].startswith('vlan') and data['name'][4:].isdigit()
            ):
                verrors.add(
                    f'{schema_name}.name',
                    'VLAN interface must start with "vlan" followed by an unique number.',
                )
            parent = data.get('vlan_parent_interface')
            if parent:
                if parent not in ifaces:
                    verrors.add(f'{schema_name}.vlan_parent_interface', 'Not a valid interface.')
                elif parent in lag_used:
                    verrors.add(
                        f'{schema_name}.vlan_parent_interface',
                        f'Interface {parent} is currently in use by {lag_used[parent]}.',
                    )
                elif parent.startswith('bridge'):
                    verrors.add(
                        f'{schema_name}.vlan_parent_interface',
                        'Bridge interfaces are not allowed.',
                    )
                else:
                    parent_iface = ifaces[parent]
                    mtu = data.get('mtu')
                    if mtu and mtu > (parent_iface.get('mtu') or 1500):
                        verrors.add(
                            f'{schema_name}.mtu',
                            f'VLAN MTU cannot be bigger than parent interface.',
                        )

        failover_licensed = False
        is_freenas = await self.middleware.call('system.is_freenas')
        if not is_freenas:
            failover_licensed = await self.middleware.call('failover.licensed')
        if is_freenas or not failover_licensed:
            data.pop('failover_critical', None)
            data.pop('failover_group', None)
            data.pop('failover_aliases', None)
            data.pop('failover_vhid', None)
            data.pop('failover_virtual_aliases', None)
        else:
            failover = await self.middleware.call('failover.config')
            ha_configured = await self.middleware.call('failover.status') != 'SINGLE'
            if ha_configured and not failover['disabled']:
                raise CallError(
                    'Failover needs to be disabled to perform network configuration changes.'
                )

            found = True
            for i in (
                'failover_critical', 'failover_group', 'failover_aliases', 'failover_vhid',
            ):
                if i not in data:
                    verrors.add(
                        f'{schema_name}.{i}',
                        'This attribute is required when configuring HA.',
                    )
                    found = False
            if found:
                if len(data['aliases']) != len(data['failover_aliases']):
                    verrors.add(
                        f'{schema_name}.failover_aliases',
                        'Number of IPs must be the same between controllers.',
                    )

                if not update or update.get('failover_vhid') != data['failover_vhid']:
                    used_vhids = set()
                    for v in (await self.middleware.call(
                        'interface.scan_vrrp', data['name'], None, 5,
                    )).values():
                        used_vhids.update(set(v))
                    if data['failover_vhid'] in used_vhids:
                        used_vhids = ', '.join([str(i) for i in used_vhids])
                        verrors.add(
                            f'{schema_name}.failover_vhid',
                            f'The following VHIDs are already in use: {used_vhids}.'
                        )

                if data['failover_critical'] and not data['failover_group']:
                    verrors.add(
                        f'{schema_name}.failover_group',
                        'This attribute is required for critical failover interfaces.',
                    )

    def __validate_aliases(self, verrors, schema_name, data, ifaces):
        for i, alias in enumerate(data.get('aliases') or []):
            used_networks = []
            alias_network = ipaddress.ip_network(
                f'{alias["address"]}/{alias["netmask"]}', strict=False
            )
            for iface in ifaces.values():
                for iface_alias in filter(
                    lambda x: x['type'] == ('INET' if alias_network.version == 4 else 'INET6'),
                    iface['aliases']
                ):
                    used_networks.append(ipaddress.ip_network(
                        f'{iface_alias["address"]}/{iface_alias["netmask"]}', strict=False
                    ))
            for used_network in used_networks:
                if used_network.overlaps(alias_network):
                    verrors.add(
                        f'{schema_name}.aliases.{i}',
                        f'The network {alias_network} is already in use by another interface.'
                    )
                    break

    async def __convert_interface_datastore(self, data):
        return {
            'name': data.get('description') or '',
            'dhcp': data['ipv4_dhcp'],
            'ipv6auto': data['ipv6_auto'],
            'vhid': data.get('failover_vhid'),
            'critical': data.get('failover_critical') or False,
            'group': data.get('failover_group'),
            'options': data.get('options', ''),
            'mtu': data.get('mtu') or None,
        }

    async def __create_interface_datastore(self, data, attrs):
        interface_attrs, aliases = self.__convert_aliases_to_datastore(data)
        interface_attrs.update(attrs)

        interface_id = await self.middleware.call(
            'datastore.insert',
            'network.interfaces',
            dict(**(await self.__convert_interface_datastore(data)), **interface_attrs),
            {'prefix': 'int_'},
        )
        yield interface_id

        for alias in aliases.values():
            await self.middleware.call(
                'datastore.insert',
                'network.alias',
                dict(interface=interface_id, **alias),
                {'prefix': 'alias_'},
            )

    def __convert_aliases_to_datastore(self, data):
        iface = {
            'ipv4address': '',
            'ipv4address_b': '',
            'v4netmaskbit': '',
            'ipv6address': '',
            'v6netmaskbit': '',
            'vip': '',
        }
        aliases = {}
        for field, i in itertools.chain(
            map(lambda x: ('A', x), data['aliases']),
            map(lambda x: ('B', x), data.get('failover_aliases') or []),
            map(lambda x: ('V', x), data.get('failover_virtual_aliases') or []),
        ):
            ipaddr = ipaddress.ip_interface(f'{i["address"]}/{i["netmask"]}')
            iface_ip = True
            if ipaddr.version == 4:
                netfield = 'v4netmaskbit'
                if field == 'A':
                    iface_addrfield = 'ipv4address'
                    alias_addrfield = 'v4address'
                elif field == 'B':
                    iface_addrfield = 'ipv4address_b'
                    alias_addrfield = 'v4address_b'
                else:
                    alias_addrfield = iface_addrfield = 'vip'
                    netfield = None  # vip hardcodes to /32
                if iface.get(iface_addrfield) or data.get('ipv4_dhcp'):
                    iface_ip = False
            else:
                iface_addrfield = 'ipv6address'
                alias_addrfield = 'v6address'
                netfield = 'v6netmaskbit'
                if iface.get(iface_addrfield) or data.get('ipv6_auto'):
                    iface_ip = False

            if iface_ip:
                iface[iface_addrfield] = str(ipaddr.ip)
                if netfield:
                    iface[netfield] = ipaddr.network.prefixlen
            else:
                cidr = f'{i["address"]}/{i["netmask"]}'
                aliases[cidr] = {
                    alias_addrfield: str(ipaddr.ip),
                }
                if netfield:
                    aliases[cidr][netfield] = ipaddr.network.prefixlen
        return iface, aliases

    async def __set_lag_ports(self, lag_id, lag_ports):
        lagports_ids = []
        for idx, i in enumerate(lag_ports):
            lagports_ids.append(
                await self.middleware.call(
                    'datastore.insert',
                    'network.lagginterfacemembers',
                    {'interfacegroup': lag_id, 'ordernum': idx, 'physnic': i},
                    {'prefix': 'lagg_'},
                )
            )

            """
            If the link aggregation member was configured we need to reset it,
            including removing all its IP addresses.
            """
            portinterface = await self.middleware.call(
                'datastore.query',
                'network.interfaces',
                [('interface', '=', i)],
                {'prefix': 'int_'},
            )
            if portinterface:
                portinterface = portinterface[0]
                portinterface.update({
                    'dhcp': False,
                    'ipv4address': '',
                    'ipv4address_b': '',
                    'v4netmaskbit': '',
                    'ipv6auto': False,
                    'ipv6address': '',
                    'v6netmaskbit': '',
                    'vip': '',
                    'vhid': None,
                    'critical': False,
                    'group': None,
                    'mtu': None,
                })
                await self.middleware.call(
                    'datastore.update',
                    'network.interfaces',
                    portinterface['id'],
                    portinterface,
                    {'prefix': 'int_'},
                )
                await self.middleware.call(
                    'datastore.delete',
                    'network.alias',
                    [('alias_interface', '=', portinterface['id'])],
                )
        return lagports_ids

    @accepts(
        Str('id'),
        Patch(
            'interface_create',
            'interface_update',
            ('rm', {'name': 'type'}),
            ('attr', {'update': True}),
        )
    )
    async def do_update(self, oid, data):
        """
        Update Interface of `id`.
        """
        await self.__check_failover_disabled()

        iface = await self._get_instance(oid)

        new = iface.copy()
        new.update(data)

        verrors = ValidationErrors()
        await self._common_validation(
            verrors, 'interface_update', new, iface['type'], update=iface
        )
        verrors.check()

        await self.__save_datastores()

        interface_id = None
        try:

            config = await self.middleware.call(
                'datastore.query', 'network.interfaces', [('int_interface', '=', oid)]
            )
            if not config:
                async for i in self.__create_interface_datastore(new, {
                    'interface': iface['name'],
                }):
                    interface_id = i
                config = (await self.middleware.call(
                    'datastore.query', 'network.interfaces', [('id', '=', interface_id)]
                ))[0]
            else:
                interface_attrs, aliases = self.__convert_aliases_to_datastore(new)
                config = config[0]
                if config['int_interface'] != new['name']:
                    await self.middleware.call(
                        'datastore.update',
                        'network.interfaces',
                        config['id'],
                        {'int_interface': new['name']},
                    )

            if iface['type'] == 'BRIDGE':
                if 'bridge_members' in data:
                    await self.middleware.call(
                        'datastore.update',
                        'network.bridge',
                        [('interface', '=', config['id'])],
                        {'members': data['bridge_members']},
                    )
            elif iface['type'] == 'LINK_AGGREGATION':
                lag_id = await self.middleware.call(
                    'datastore.update',
                    'network.lagginterface',
                    [('lagg_interface', '=', config['id'])],
                    {'lagg_protocol': new['lag_protocol'].lower()},
                )
                if 'lag_ports' in data:
                    await self.middleware.call(
                        'datastore.delete',
                        'network.lagginterfacemembers',
                        [('lagg_interfacegroup', '=', lag_id)],
                    )
                    await self.__set_lag_ports(lag_id, data['lag_ports'])
            elif iface['type'] == 'VLAN':
                await self.middleware.call(
                    'datastore.update',
                    'network.vlan',
                    [('vlan_vint', '=', iface['name'])],
                    {
                        'vint': new['name'],
                        'pint': new['vlan_parent_interface'],
                        'tag': new['vlan_tag'],
                        'pcp': new['vlan_pcp'],
                    },
                    {'prefix': 'vlan_'},
                )

            if not interface_id:
                await self.middleware.call(
                    'datastore.update', 'network.interfaces', config['id'], dict(
                        **(await self.__convert_interface_datastore(new)), **interface_attrs
                    ), {'prefix': 'int_'}
                )

                old_aliases = set()
                alias_ids = {}
                if config:
                    for i in await self.middleware.call(
                        'datastore.query',
                        'network.alias',
                        [('interface', '=', config['id'])],
                        {'prefix': 'alias_'},
                    ):
                        for name, netmask in (
                            ('v4address', 'v4netmaskbit'),
                            ('v4address_b', 'v4netmaskbit'),
                            ('v6address', 'v6netmaskbit'),
                            ('vip', None),
                        ):
                            alias = None
                            if i[name]:
                                alias = f'{i[name]}/{i[netmask] if netmask else "32"}'
                                alias_ids[alias] = i['id']
                                old_aliases.add(alias)
                new_aliases = set(aliases.keys())
                for i in new_aliases - old_aliases:
                    alias = aliases[i]
                    await self.middleware.call(
                        'datastore.insert',
                        'network.alias',
                        dict(interface=config['id'], **alias),
                        {'prefix': 'alias_'}
                    )

                for i in old_aliases - new_aliases:
                    alias_id = alias_ids.get(i)
                    if alias_id:
                        await self.middleware.call('datastore.delete', 'network.alias', alias_id)

        except Exception:
            if interface_id:
                with contextlib.suppress(Exception):
                    await self.middleware.call(
                        'datastore.delete', 'network.interfaces', interface_id
                    )
            raise

        return await self._get_instance(new['name'])

    @accepts(Str('id'))
    async def do_delete(self, oid):
        """
        Delete Interface of `id`.

        It should be noted that only virtual interfaces can be deleted.
        """
        await self.__check_failover_disabled()

        iface = await self._get_instance(oid)

        if iface['type'] == 'PHYSICAL':
            raise CallError('Only virtual interfaces can be deleted.')

        await self.__save_datastores()

        if iface['type'] == 'LINK_AGGREGATION':
            vlans = ', '.join([
                i['name'] for i in await self.middleware.call('interface.query', [
                    ('type', '=', 'VLAN'), ('vlan_parent_interface', '=', iface['id'])
                ])
            ])
            if vlans:
                raise CallError(f'The following VLANs depend on this interface: {vlans}')

        await self.delete_network_interface(oid)

        return oid

    @private
    async def delete_network_interface(self, oid):
        for lagg in await self.middleware.call(
            'datastore.query', 'network.lagginterface', [('lagg_interface__int_interface', '=', oid)]
        ):
            await self.delete_network_interface(lagg['lagg_physnic'])
            await self.middleware.call('datastore.delete', 'network.lagginterface', lagg['id'])

        await self.middleware.call(
            'datastore.delete', 'network.vlan', [('vlan_pint', '=', oid)]
        )
        await self.middleware.call(
            'datastore.delete', 'network.vlan', [('vlan_vint', '=', oid)]
        )

        await self.middleware.call(
            'datastore.delete', 'network.interfaces', [('int_interface', '=', oid)]
        )
<<<<<<< HEAD
=======
        if iface['type'] == 'VLAN':
            await self.middleware.call(
                'datastore.delete', 'network.vlan', [('vlan_vint', '=', oid)]
            )

        # Let's finally delete the interface
        netif.destroy_interface(iface['name'])

        return oid
>>>>>>> 2b9212a1

    @accepts()
    @pass_app
    async def websocket_local_ip(self, app):
        """
        Returns the ip this websocket is connected to.
        """
        if app is None:
            return
        sock = app.request.transport.get_extra_info('socket')
        if sock.family not in (socket.AF_INET, socket.AF_INET6):
            return

        remote_port = (
            app.request.headers.get('X-Real-Remote-Port') or
            app.request.transport.get_extra_info('peername')[1]
        )
        if not remote_port:
            return

        proc = await Popen(
            f'sockstat -46|grep ":{remote_port}"',
            shell=True,
            stdout=subprocess.PIPE,
            stderr=subprocess.PIPE,
        )
        stdout = (await proc.communicate())[0].decode().strip().split()
        if proc.returncode != 0:
            return None
        local_ip = stdout[5].split(':')[0]
        return local_ip

    @accepts()
    @pass_app
    async def websocket_interface(self, app):
        """
        Returns the interface this websocket is connected to.
        """
        local_ip = await self.middleware.call('interface.websocket_local_ip', app=app)
        for iface in await self.middleware.call('interface.query'):
            for alias in iface['aliases']:
                if alias['address'] == local_ip:
                    return iface

    @accepts(Dict(
        'options',
        Bool('bridge_members', default=False),
        Bool('lag_ports', default=False),
        Bool('vlan_parent', default=True),
        List('exclude', default=['epair', 'tap', 'vnet']),
        List('include', default=[]),
    ))
    def choices(self, options):
        """
        Choices of available network interfaces.

        `bridge_members` will include BRIDGE members.
        `lag_ports` will include LINK_AGGREGATION ports.
        `vlan_parent` will include VLAN parent interface.
        `exclude` is a list of interfaces prefix to remove.
        `include` is a list of interfaces that should not be removed.
        """
        interfaces = self.middleware.call_sync('interface.query')
        choices = {i['name']: i['description'] or i['name'] for i in interfaces}
        for interface in interfaces:
            if interface['description'] and interface['description'] != interface['name']:
                choices[interface['name']] = f'{interface["name"]}: {interface["description"]}'

            for exclude in options['exclude']:
                if interface['name'].startswith(exclude):
                    choices.pop(interface['name'], None)
                    continue
            if not options['lag_ports']:
                if interface['type'] == 'LINK_AGGREGATION':
                    for port in interface['lag_ports']:
                        if port not in options['include']:
                            choices.pop(port, None)
                            continue
            if not options['bridge_members']:
                if interface['type'] == 'BRIDGE':
                    for member in interface['bridge_members']:
                        if member not in options['include']:
                            choices.pop(member, None)
                            continue
            if not options['vlan_parent']:
                if interface['type'] == 'VLAN':
                    choices.pop(interface['vlan_parent_interface'], None)
                    continue
        return choices

    @accepts(Str('id', null=True, default=None))
    async def bridge_members_choices(self, id):
        """
        Return available interface choices for `bridge_members` attribute.

        `id` is the name of the bridge interface to update or null for a new
        bridge interface.
        """
        include = []
        bridge = await self.middleware.call('interface.query', [
            ('type', '=', 'BRIDGE'), ('id', '=', id)
        ])
        if bridge:
            include += bridge[0]['bridge_members']
        choices = await self.middleware.call('interface.choices', {
            'bridge_members': False,
            'lag_ports': False,
            'exclude': ['epair', 'tap', 'vnet', 'bridge'],
            'include': include,
        })
        return choices

    @accepts(Str('id', null=True, default=None))
    async def lag_ports_choices(self, id):
        """
        Return available interface choices for `lag_ports` attribute.

        `id` is the name of the LAG interface to update or null for a new
        LAG interface.
        """
        include = []
        lag = await self.middleware.call('interface.query', [
            ('type', '=', 'LINK_AGGREGATION'), ('id', '=', id)
        ])
        if lag:
            include += lag[0]['lag_ports']
        choices = await self.middleware.call('interface.choices', {
            'bridge_members': False,
            'lag_ports': False,
            'exclude': ['epair', 'tap', 'vnet', 'lagg', 'bridge'],
            'include': include,
        })
        return choices

    @accepts()
    async def vlan_parent_interface_choices(self):
        """
        Return available interface choices for `vlan_parent_interface` attribute.
        """
        return await self.middleware.call('interface.choices', {
            'bridge_members': True,
            'lag_ports': True,
            'vlan_parent': True,
            'exclude': ['bridge', 'epair', 'tap', 'vnet', 'vlan'],
        })

    @private
    def scan_vrrp(self, ifname, count=10, timeout=10):
        # This runs tcpdump looking for VRRP packets.  If
        # none are seen we have a gun in the glovebox that times the
        # tcpdump out after `timeout` seconds. If we do see VRRP packets we stop
        # after seeing `count` of them. If there were more than `count` VRRP
        # devices on the broadcast domain we wouldn't get them all.
        proc = subprocess.Popen(
            ['tcpdump', '-l', '-n'] + (
                ['-c', str(count)] if count else []
            ) + ['-i', ifname, 'vrrp'],
            stdout=subprocess.PIPE, stderr=subprocess.DEVNULL, encoding='utf8',
        )
        try:
            output = proc.communicate(timeout=timeout)[0].strip().split('\n')
        except subprocess.TimeoutExpired:
            proc.kill()
            output = proc.communicate()[0].strip().split('\n')

        data = defaultdict(list)
        for i in output:
            parts = i.split()
            if len(parts) < 9:
                continue
            ip, vhid = parts[2], parts[8]
            try:
                vhid = int(vhid.replace(',', ''))
            except ValueError:
                continue
            if vhid not in data[ip]:
                data[ip].append(vhid)
        return data

    @private
    async def sync(self, wait_dhcp=False):
        """
        Sync interfaces configured in database to the OS.
        """

        await self.middleware.call_hook('interface.pre_sync')

        interfaces = [i['int_interface'] for i in (await self.middleware.call('datastore.query', 'network.interfaces'))]
        cloned_interfaces = []
        parent_interfaces = []
        sync_interface_opts = defaultdict(dict)

        # First of all we need to create the virtual interfaces
        # LAGG comes first and then VLAN
        laggs = await self.middleware.call('datastore.query', 'network.lagginterface')
        for lagg in laggs:
            name = lagg['lagg_interface']['int_interface']
            cloned_interfaces.append(name)
            self.logger.info('Setting up {}'.format(name))
            try:
                iface = netif.get_interface(name)
            except KeyError:
                netif.create_interface(name)
                iface = netif.get_interface(name)

            protocol = getattr(netif.AggregationProtocol, lagg['lagg_protocol'].upper())
            if iface.protocol != protocol:
                self.logger.info('{}: changing protocol to {}'.format(name, protocol))
                iface.protocol = protocol

            members_database = set()
            members_configured = set(p[0] for p in iface.ports)
            for member in (await self.middleware.call('datastore.query', 'network.lagginterfacemembers', [('lagg_interfacegroup_id', '=', lagg['id'])])):
                # For Link Aggregation MTU is configured in parent, not ports
                sync_interface_opts[member['lagg_physnic']]['skip_mtu'] = True
                members_database.add(member['lagg_physnic'])
                try:
                    member_iface = netif.get_interface(member['lagg_physnic'])
                except KeyError:
                    self.logger.warn('Could not find {} from {}'.format(member['lagg_physnic'], name))
                    continue

                lagg_mtu = lagg['lagg_interface']['int_mtu'] or 1500
                if member_iface.mtu != lagg_mtu:
                    member_name = member['lagg_physnic']
                    if member_name in members_configured:
                        iface.delete_port(member_name)
                        members_configured.remove(member_name)
                    member_iface.mtu = lagg_mtu

            # Remove member configured but not in database
            for member in (members_configured - members_database):
                iface.delete_port(member)

            # Add member in database but not configured
            for member in (members_database - members_configured):
                iface.add_port(member)

            for port in iface.ports:
                try:
                    port_iface = netif.get_interface(port[0])
                except KeyError:
                    self.logger.warn('Could not find {} from {}'.format(port[0], name))
                    continue
                parent_interfaces.append(port[0])
                port_iface.up()

        vlans = await self.middleware.call('datastore.query', 'network.vlan')
        for vlan in vlans:
            cloned_interfaces.append(vlan['vlan_vint'])
            self.logger.info('Setting up {}'.format(vlan['vlan_vint']))
            try:
                iface = netif.get_interface(vlan['vlan_vint'])
            except KeyError:
                netif.create_interface(vlan['vlan_vint'])
                iface = netif.get_interface(vlan['vlan_vint'])

            if iface.parent != vlan['vlan_pint'] or iface.tag != vlan['vlan_tag'] or iface.pcp != vlan['vlan_pcp']:
                iface.unconfigure()
                try:
                    iface.configure(vlan['vlan_pint'], vlan['vlan_tag'], vlan['vlan_pcp'])
                except FileNotFoundError:
                    self.logger.warn(
                        'VLAN %s parent interface %s not found, skipping.',
                        vlan['vlan_vint'],
                        vlan['vlan_pint'],
                    )
                    continue

            try:
                parent_iface = netif.get_interface(iface.parent)
            except KeyError:
                self.logger.warn('Could not find {} from {}'.format(iface.parent, vlan['vlan_vint']))
                continue
            parent_interfaces.append(iface.parent)
            parent_iface.up()

        bridges = await self.middleware.call('datastore.query', 'network.bridge')
        for bridge in bridges:
            name = bridge['interface']['int_interface']
            cloned_interfaces.append(name)
            self.logger.info(f'Setting up {name}')
            try:
                iface = netif.get_interface(name)
            except KeyError:
                netif.create_interface(name)
                iface = netif.get_interface(name)

            members = set(iface.members)
            members_database = set(bridge['members'])

            for member in members_database - members:
                try:
                    iface.add_member(member)
                except FileNotFoundError:
                    self.logger.error('Bridge member %s not found', member)

            for member in members - members_database:
                # These interfaces may be added dynamically for Jails/VMs
                if member.startswith(('vnet', 'epair', 'tap')):
                    continue
                iface.delete_member(member)

        self.logger.info('Interfaces in database: {}'.format(', '.join(interfaces) or 'NONE'))
        # Configure VLAN before BRIDGE so MTU is configured in correct order
        for interface in sorted(
            interfaces,
            key=lambda x: 2 if x.startswith('bridge') else (1 if x.startswith('vlan') else 0)
        ):
            try:
                await self.sync_interface(interface, wait_dhcp, **sync_interface_opts[interface])
            except Exception:
                self.logger.error('Failed to configure {}'.format(interface), exc_info=True)

        internal_interfaces = ['lo', 'pflog', 'pfsync', 'tun', 'tap', 'epair']
        if not await self.middleware.call('system.is_freenas'):
            internal_interfaces.extend(await self.middleware.call('failover.internal_interfaces') or [])
        internal_interfaces = tuple(internal_interfaces)

        dhclient_aws = []
        for name, iface in list(netif.list_interfaces().items()):
            # Skip internal interfaces
            if name.startswith(internal_interfaces):
                continue

            # bridge0/bridge1 are special, may be used by Jails/VM
            if name in ('bridge0', 'bridge1'):
                continue

            # If there are no interfaces configured we start DHCP on all
            if not interfaces:
                dhclient_running = dhclient_status(name)[0]
                if not dhclient_running:
                    # Make sure interface is UP before starting dhclient
                    # NAS-103577
                    if netif.InterfaceFlags.UP not in iface.flags:
                        iface.up()
                    dhclient_aws.append(asyncio.ensure_future(
                        self.dhclient_start(name, wait_dhcp)
                    ))
            else:
                # Destroy interfaces which are not in database

                # Skip interfaces in database
                if name in interfaces:
                    continue

                # Interface not in database lose addresses
                for address in iface.addresses:
                    iface.remove_address(address)

                dhclient_running, dhclient_pid = dhclient_status(name)
                # Kill dhclient if its running for this interface
                if dhclient_running:
                    os.kill(dhclient_pid, signal.SIGTERM)

                # If we have bridge/vlan/lagg not in the database at all
                # it gets destroy, otherwise just bring it down.
                if name not in cloned_interfaces and name.startswith(('bridge', 'lagg', 'vlan')):
                    netif.destroy_interface(name)
                elif name not in parent_interfaces:
                    iface.down()

        if wait_dhcp and dhclient_aws:
            await asyncio.wait(dhclient_aws, timeout=30)

        try:
            # We may need to set up routes again as they may have been removed while changing IPs
            await self.middleware.call('route.sync')
        except Exception:
            self.logger.info('Failed to sync routes', exc_info=True)

        await self.middleware.call_hook('interface.post_sync')

    @private
    def alias_to_addr(self, alias):
        addr = netif.InterfaceAddress()
        ip = ipaddress.ip_interface('{}/{}'.format(alias['address'], alias['netmask']))
        addr.af = getattr(netif.AddressFamily, 'INET6' if ':' in alias['address'] else 'INET')
        addr.address = ip.ip
        addr.netmask = ip.netmask
        addr.broadcast = ip.network.broadcast_address
        if 'vhid' in alias:
            addr.vhid = alias['vhid']
        return addr

    @private
    async def sync_interface(self, name, wait_dhcp=False, **kwargs):
        try:
            data = await self.middleware.call('datastore.query', 'network.interfaces', [('int_interface', '=', name)], {'get': True})
        except IndexError:
            self.logger.info('{} is not in interfaces database'.format(name))
            return

        aliases = await self.middleware.call('datastore.query', 'network.alias', [('alias_interface_id', '=', data['id'])])

        iface = netif.get_interface(name)

        addrs_database = set()
        addrs_configured = set([
            a for a in iface.addresses
            if a.af != netif.AddressFamily.LINK
        ])

        has_ipv6 = data['int_ipv6auto'] or False

        if (
            not await self.middleware.call('system.is_freenas') and
            await self.middleware.call('failover.node') == 'B'
        ):
            ipv4_field = 'int_ipv4address_b'
            ipv6_field = 'int_ipv6address'
            alias_ipv4_field = 'alias_v4address_b'
            alias_ipv6_field = 'alias_v6address_b'
        else:
            ipv4_field = 'int_ipv4address'
            ipv6_field = 'int_ipv6address'
            alias_ipv4_field = 'alias_v4address'
            alias_ipv6_field = 'alias_v6address'

        dhclient_running, dhclient_pid = dhclient_status(name)
        if dhclient_running and data['int_dhcp']:
            leases = dhclient_leases(name)
            if leases:
                reg_address = re.search(r'fixed-address\s+(.+);', leases)
                reg_netmask = re.search(r'option subnet-mask\s+(.+);', leases)
                if reg_address and reg_netmask:
                    addrs_database.add(self.alias_to_addr({
                        'address': reg_address.group(1),
                        'netmask': reg_netmask.group(1),
                    }))
                else:
                    self.logger.info('Unable to get address from dhclient')
            if data[ipv6_field] and has_ipv6 is False:
                addrs_database.add(self.alias_to_addr({
                    'address': data[ipv6_field],
                    'netmask': data['int_v6netmaskbit'],
                }))
        else:
            if data[ipv4_field] and not data['int_dhcp']:
                addrs_database.add(self.alias_to_addr({
                    'address': data[ipv4_field],
                    'netmask': data['int_v4netmaskbit'],
                }))
            if data[ipv6_field] and has_ipv6 is False:
                addrs_database.add(self.alias_to_addr({
                    'address': data[ipv6_field],
                    'netmask': data['int_v6netmaskbit'],
                }))
                has_ipv6 = True

        carp_vhid = carp_pass = None
        if data['int_vip']:
            addrs_database.add(self.alias_to_addr({
                'address': data['int_vip'],
                'netmask': '32',
                'vhid': data['int_vhid'],
            }))
            carp_vhid = data['int_vhid']
            carp_pass = data['int_pass'] or None

        for alias in aliases:
            if alias[alias_ipv4_field]:
                addrs_database.add(self.alias_to_addr({
                    'address': alias[alias_ipv4_field],
                    'netmask': alias['alias_v4netmaskbit'],
                }))
            if alias[alias_ipv6_field]:
                addrs_database.add(self.alias_to_addr({
                    'address': alias[alias_ipv6_field],
                    'netmask': alias['alias_v6netmaskbit'],
                }))

            if alias['alias_vip']:
                addrs_database.add(self.alias_to_addr({
                    'address': alias['alias_vip'],
                    'netmask': '32',
                    'vhid': data['int_vhid'],
                }))

        if carp_vhid:
            advskew = None
            for cc in iface.carp_config:
                if cc.vhid == carp_vhid:
                    advskew = cc.advskew
                    break

        if has_ipv6:
            iface.nd6_flags = iface.nd6_flags - {netif.NeighborDiscoveryFlags.IFDISABLED}
            iface.nd6_flags = iface.nd6_flags | {netif.NeighborDiscoveryFlags.AUTO_LINKLOCAL}
        else:
            iface.nd6_flags = iface.nd6_flags | {netif.NeighborDiscoveryFlags.IFDISABLED}
            iface.nd6_flags = iface.nd6_flags - {netif.NeighborDiscoveryFlags.AUTO_LINKLOCAL}

        # Remove addresses configured and not in database
        for addr in (addrs_configured - addrs_database):
            if has_ipv6 and str(addr.address).startswith('fe80::'):
                continue
            self.logger.debug('{}: removing {}'.format(name, addr))
            iface.remove_address(addr)

        # carp must be configured after removing addresses
        # in case removing the address removes the carp
        if carp_vhid:
            if not await self.middleware.call('system.is_freenas') and not advskew:
                if await self.middleware.call('failover.node') == 'A':
                    advskew = 20
                else:
                    advskew = 80
            # FIXME: change py-netif to accept str() key
            iface.carp_config = [netif.CarpConfig(carp_vhid, advskew=advskew, key=carp_pass.encode())]

        # Add addresses in database and not configured
        for addr in (addrs_database - addrs_configured):
            self.logger.debug('{}: adding {}'.format(name, addr))
            iface.add_address(addr)

        # Apply interface options specified in GUI
        if data['int_options']:
            self.logger.info('{}: applying {}'.format(name, data['int_options']))
            proc = await Popen(['/sbin/ifconfig', name] + shlex.split(data['int_options']), stdout=subprocess.PIPE, stderr=subprocess.PIPE, close_fds=True)
            err = (await proc.communicate())[1].decode()
            if err:
                self.logger.info('{}: error applying: {}'.format(name, err))

        # In case there is no MTU in interface and it is currently
        # different than the default of 1500, revert it
        if not kwargs.get('skip_mtu'):
            if data['int_mtu']:
                if iface.mtu != data['int_mtu']:
                    iface.mtu = data['int_mtu']
            elif iface.mtu != 1500:
                iface.mtu = 1500

        if data['int_name'] and iface.description != data['int_name']:
            try:
                iface.description = data['int_name']
            except Exception:
                self.logger.warn(f'Failed to set interface {name} description', exc_info=True)

        if netif.InterfaceFlags.UP not in iface.flags and 'down' not in data['int_options'].split():
            iface.up()

        # If dhclient is not running and dhcp is configured, lets start it
        if not dhclient_running and data['int_dhcp']:
            self.logger.debug('Starting dhclient for {}'.format(name))
            dhclient_coro = self.dhclient_start(data['int_interface'], wait_dhcp)
            if wait_dhcp:
                await dhclient_coro
            else:
                asyncio.ensure_future(dhclient_coro)
        elif dhclient_running and not data['int_dhcp']:
            self.logger.debug('Killing dhclient for {}'.format(name))
            os.kill(dhclient_pid, signal.SIGTERM)

        if data['int_ipv6auto']:
            iface.nd6_flags = iface.nd6_flags | {netif.NeighborDiscoveryFlags.ACCEPT_RTADV}
            await (await Popen(
                ['/etc/rc.d/rtsold', 'onestart'],
                stdout=subprocess.PIPE,
                stderr=subprocess.PIPE,
                close_fds=True,
            )).wait()
        else:
            iface.nd6_flags = iface.nd6_flags - {netif.NeighborDiscoveryFlags.ACCEPT_RTADV}

    @private
    async def dhclient_start(self, interface, wait=False):
        proc = await Popen(
            ['/sbin/dhclient'] + ([] if wait else ['-b']) + [interface],
            stdout=subprocess.PIPE, stderr=subprocess.STDOUT, close_fds=True,
        )
        output = (await proc.communicate())[0].decode()
        if proc.returncode != 0:
            self.logger.error('Failed to run dhclient on {}: {}'.format(
                interface, output,
            ))

    @accepts(
        Dict(
            'ips',
            Bool('ipv4', default=True),
            Bool('ipv6', default=True),
            Bool('loopback', default=False),
            Bool('any', default=False),
            Bool('static', default=False),
        )
    )
    def ip_in_use(self, choices=None):
        """
        Get all IPv4 / Ipv6 from all valid interfaces, excluding bridge, tap and epair.

        `loopback` will return loopback interface addresses.

        `any` will return wildcard addresses (0.0.0.0 and ::).

        `static` when enabled will ensure we only return static ip's configured.

        Returns a list of dicts - eg -

        [
            {
                "type": "INET6",
                "address": "fe80::5054:ff:fe16:4aac",
                "netmask": 64
            },
            {
                "type": "INET",
                "address": "192.168.122.148",
                "netmask": 24,
                "broadcast": "192.168.122.255"
            },
        ]

        """
        list_of_ip = []
        ignore_nics = ['bridge', 'tap', 'epair', 'pflog']
        if not choices['loopback']:
            ignore_nics.append('lo')
        ignore_nics = tuple(ignore_nics)
        static_ips = {}
        if choices['static']:
            failover_licensed = self.middleware.call_sync('failover.licensed')
            for i in self.middleware.call_sync('interface.query'):
                if failover_licensed:
                    for alias in i.get('failover_virtual_aliases') or []:
                        static_ips[alias['address']] = alias['address']
                else:
                    for alias in i['aliases']:
                        static_ips[alias['address']] = alias['address']

        if choices['any']:
            if choices['ipv4']:
                list_of_ip.append({
                    'type': 'INET',
                    'address': '0.0.0.0',
                    'netmask': 0,
                    'broadcast': '255.255.255.255',
                })
            if choices['ipv6']:
                list_of_ip.append({
                    'type': 'INET6',
                    'address': '::',
                    'netmask': 0,
                    'broadcast': 'ff02::1',
                })

        for iface in list(netif.list_interfaces().values()):
            if not iface.orig_name.startswith(ignore_nics):
                aliases_list = iface.__getstate__()['aliases']
                for alias_dict in filter(lambda d: not choices['static'] or d['address'] in static_ips, aliases_list):

                    if choices['ipv4'] and alias_dict['type'] == 'INET':
                        list_of_ip.append(alias_dict)

                    if choices['ipv6'] and alias_dict['type'] == 'INET6':
                        list_of_ip.append(alias_dict)

        return list_of_ip


class RouteService(Service):

    class Config:
        namespace_alias = 'routes'

    @filterable
    def system_routes(self, filters, options):
        """
        Get current/applied network routes.
        """
        rtable = netif.RoutingTable()
        return filter_list([r.__getstate__() for r in rtable.routes], filters, options)

    @private
    async def sync(self):
        config = await self.middleware.call('datastore.query', 'network.globalconfiguration', [], {'get': True})

        # Generate dhclient.conf so we can ignore routes (def gw) option
        # in case there is one explictly set in network config
        await self.middleware.call('etc.generate', 'network')

        ipv4_gateway = config['gc_ipv4gateway'] or None
        if not ipv4_gateway:
            interfaces = await self.middleware.call('datastore.query', 'network.interfaces')
            if interfaces:
                interfaces = [interface['int_interface'] for interface in interfaces if interface['int_dhcp']]
            else:
                interfaces = [
                    interface
                    for interface in netif.list_interfaces().keys()
                    if not (
                        re.match("^(bridge|epair|ipfw|lo)[0-9]+", interface) or
                        ":" in interface
                    )
                ]
            for interface in interfaces:
                dhclient_running, dhclient_pid = dhclient_status(interface)
                if dhclient_running:
                    leases = dhclient_leases(interface)
                    reg_routers = re.search(r'option routers (.+);', leases or '')
                    if reg_routers:
                        # Make sure to get first route only
                        ipv4_gateway = reg_routers.group(1).split(' ')[0]
                        break
        routing_table = netif.RoutingTable()
        if ipv4_gateway:
            ipv4_gateway = netif.Route('0.0.0.0', '0.0.0.0', ipaddress.ip_address(str(ipv4_gateway)))
            ipv4_gateway.flags.add(netif.RouteFlags.STATIC)
            ipv4_gateway.flags.add(netif.RouteFlags.GATEWAY)
            # If there is a gateway but there is none configured, add it
            # Otherwise change it
            if not routing_table.default_route_ipv4:
                self.logger.info('Adding IPv4 default route to {}'.format(ipv4_gateway.gateway))
                routing_table.add(ipv4_gateway)
            elif ipv4_gateway != routing_table.default_route_ipv4:
                self.logger.info('Changing IPv4 default route from {} to {}'.format(routing_table.default_route_ipv4.gateway, ipv4_gateway.gateway))
                routing_table.change(ipv4_gateway)
        elif routing_table.default_route_ipv4:
            # If there is no gateway in database but one is configured
            # remove it
            self.logger.info('Removing IPv4 default route')
            routing_table.delete(routing_table.default_route_ipv4)

        ipv6_gateway = config['gc_ipv6gateway'] or None
        if ipv6_gateway:
            if ipv6_gateway.count("%") == 1:
                ipv6_gateway, ipv6_gateway_interface = ipv6_gateway.split("%")
            else:
                ipv6_gateway_interface = None
            ipv6_gateway = netif.Route('::', '::', ipaddress.ip_address(str(ipv6_gateway)), ipv6_gateway_interface)
            ipv6_gateway.flags.add(netif.RouteFlags.STATIC)
            ipv6_gateway.flags.add(netif.RouteFlags.GATEWAY)
            # If there is a gateway but there is none configured, add it
            # Otherwise change it
            if not routing_table.default_route_ipv6:
                self.logger.info('Adding IPv6 default route to {}'.format(ipv6_gateway.gateway))
                routing_table.add(ipv6_gateway)
            elif ipv6_gateway != routing_table.default_route_ipv6:
                self.logger.info('Changing IPv6 default route from {} to {}'.format(routing_table.default_route_ipv6.gateway, ipv6_gateway.gateway))
                routing_table.change(ipv6_gateway)
        elif routing_table.default_route_ipv6:
            # If there is no gateway in database but one is configured
            # remove it
            self.logger.info('Removing IPv6 default route')
            routing_table.delete(routing_table.default_route_ipv6)

    @accepts(Str('ipv4_gateway'))
    def ipv4gw_reachable(self, ipv4_gateway):
        """
            Get the IPv4 gateway and verify if it is reachable by any interface.

            Returns:
                bool: True if the gateway is reachable or otherwise False.
        """
        ignore_nics = ('lo', 'tap', 'epair')
        for if_name, iface in list(netif.list_interfaces().items()):
            if not if_name.startswith(ignore_nics):
                for nic_address in iface.addresses:
                    if nic_address.af == netif.AddressFamily.INET:
                        ipv4_nic = ipaddress.IPv4Interface(nic_address)
                        if ipaddress.ip_address(ipv4_gateway) in ipv4_nic.network:
                            return True
        return False


class StaticRouteModel(sa.Model):
    __tablename__ = 'network_staticroute'

    id = sa.Column(sa.Integer(), primary_key=True)
    sr_destination = sa.Column(sa.String(120))
    sr_gateway = sa.Column(sa.String(42))
    sr_description = sa.Column(sa.String(120))


class StaticRouteService(CRUDService):
    class Config:
        datastore = 'network.staticroute'
        datastore_prefix = 'sr_'
        datastore_extend = 'staticroute.upper'

    @accepts(Dict(
        'staticroute_create',
        IPAddr('destination', network=True),
        IPAddr('gateway', allow_zone_index=True),
        Str('description'),
        register=True
    ))
    async def do_create(self, data):
        """
        Create a Static Route.

        Address families of `gateway` and `destination` should match when creating a static route.

        `description` is an optional attribute for any notes regarding the static route.
        """
        self._validate('staticroute_create', data)

        await self.lower(data)

        id = await self.middleware.call(
            'datastore.insert', self._config.datastore, data,
            {'prefix': self._config.datastore_prefix})

        await self.middleware.call('service.start', 'routing')

        return await self._get_instance(id)

    @accepts(
        Int('id'),
        Patch(
            'staticroute_create',
            'staticroute_update',
            ('attr', {'update': True})
        )
    )
    async def do_update(self, id, data):
        """
        Update Static Route of `id`.
        """
        old = await self._get_instance(id)
        new = old.copy()
        new.update(data)

        self._validate('staticroute_update', data)

        await self.lower(data)
        await self.middleware.call(
            'datastore.update', self._config.datastore, id, data,
            {'prefix': self._config.datastore_prefix})

        await self.middleware.call('service.start', 'routing')

        return await self._get_instance(id)

    @accepts(Int('id'))
    def do_delete(self, id):
        """
        Delete Static Route of `id`.
        """
        staticroute = self.middleware.call_sync('staticroute._get_instance', id)
        rv = self.middleware.call_sync('datastore.delete', self._config.datastore, id)
        try:
            ip_interface = ipaddress.ip_interface(staticroute['destination'])
            rt = netif.RoutingTable()
            rt.delete(netif.Route(
                str(ip_interface.ip), str(ip_interface.netmask), gateway=staticroute['gateway']
            ))
        except Exception as e:
            self.logger.warn(
                'Failed to delete static route %s: %s', staticroute['destination'], e,
            )

        return rv

    @private
    async def lower(self, data):
        data['description'] = data['description'].lower()
        return data

    @private
    async def upper(self, data):
        data['description'] = data['description'].upper()
        return data

    def _validate(self, schema_name, data):
        verrors = ValidationErrors()

        if (':' in data['destination']) != (':' in data['gateway']):
            verrors.add(f'{schema_name}.destination', 'Destination and gateway address families must match')

        if verrors:
            raise verrors


class DNSService(Service):

    @filterable
    async def query(self, filters, options):
        """
        Query Name Servers with `query-filters` and `query-options`.
        """
        data = []
        resolvconf = (await run('resolvconf', '-l')).stdout.decode()
        for nameserver in RE_NAMESERVER.findall(resolvconf):
            data.append({'nameserver': nameserver})
        return filter_list(data, filters, options)

    @private
    async def sync(self):
        domains = []
        nameservers = []

        gc = await self.middleware.call('datastore.query', 'network.globalconfiguration', [], {'get': True})
        if gc['gc_domain']:
            domains.append(gc['gc_domain'])
        if gc['gc_domains']:
            domains += gc['gc_domains'].split()
        if gc['gc_nameserver1']:
            nameservers.append(gc['gc_nameserver1'])
        if gc['gc_nameserver2']:
            nameservers.append(gc['gc_nameserver2'])
        if gc['gc_nameserver3']:
            nameservers.append(gc['gc_nameserver3'])

        resolvconf = ''
        if domains:
            resolvconf += 'search {}\n'.format(' '.join(domains))
        for ns in nameservers:
            resolvconf += 'nameserver {}\n'.format(ns)

        proc = await Popen([
            '/sbin/resolvconf', '-a', 'lo0'
        ], stdin=subprocess.PIPE, stdout=subprocess.PIPE, stderr=subprocess.PIPE)
        data = await proc.communicate(input=resolvconf.encode())
        if proc.returncode != 0:
            self.logger.warn(f'Failed to run resolvconf: {data[1].decode()}')

        await self.middleware.call_hook('dns.post_sync')


class NetworkGeneralService(Service):

    class Config:
        namespace = 'network.general'

    @accepts()
    async def summary(self):
        """
        Retrieve general information for current Network.

        Returns a dictionary. For example:

        .. examples(websocket)::

            :::javascript
            {
                "ips": {
                    "vtnet0": {
                        "IPV4": [
                            "192.168.0.15/24"
                        ]
                    }
                },
                "default_routes": [
                    "192.168.0.1"
                ],
                "nameservers": [
                    "192.168.0.1"
                ]
            }
        """
        ips = defaultdict(lambda: defaultdict(list))
        for iface in await self.middleware.call('interface.query'):
            for alias in iface['state']['aliases']:
                if alias['type'] == 'INET':
                    key = 'IPV4'
                elif alias['type'] == 'INET6':
                    key = 'IPV6'
                else:
                    continue
                ips[iface['name']][key].append(f'{alias["address"]}/{alias["netmask"]}')

        default_routes = []
        for route in await self.middleware.call('route.system_routes', [('netmask', 'in', ['0.0.0.0', '::'])]):
            default_routes.append(route['gateway'])

        nameservers = []
        for ns in await self.middleware.call('dns.query'):
            nameservers.append(ns['nameserver'])

        return {
            'ips': ips,
            'default_routes': default_routes,
            'nameservers': nameservers,
        }


async def configure_http_proxy(middleware, *args, **kwargs):
    """
    Configure the `http_proxy` and `https_proxy` environment vars
    from the database.
    """
    gc = await middleware.call('datastore.config', 'network.globalconfiguration')
    http_proxy = gc['gc_httpproxy']
    if http_proxy:
        os.environ['http_proxy'] = http_proxy
        os.environ['https_proxy'] = http_proxy
    elif not http_proxy:
        if 'http_proxy' in os.environ:
            del os.environ['http_proxy']
        if 'https_proxy' in os.environ:
            del os.environ['https_proxy']

    # Reset global opener so ProxyHandler can be recalculated
    urllib.request.install_opener(None)


async def devd_ifnet_hook(middleware, data):
    if data.get('system') != 'IFNET' or data.get('type') != 'ATTACH':
        return

    iface = data.get('subsystem')
    if not iface:
        return

    # We dont handle the following interfaces in middlwared
    if iface.startswith(('epair', 'tun', 'tap')):
        return

    iface = await middleware.call('interface.query', [('name', '=', iface)])
    if not iface:
        return

    iface = iface[0]
    # We only want to sync physical interfaces that are hot-plugged,
    # not cloned interfaces with might be a race condition with original devd.
    # See #33294 as an example.
    if iface['state']['cloned']:
        return

    await middleware.call('interface.sync_interface', iface['name'])


async def setup(middleware):
    # Configure http proxy on startup and on network.config events
    asyncio.ensure_future(configure_http_proxy(middleware))
    middleware.event_subscribe('network.config', configure_http_proxy)

    # Listen to IFNET events so we can sync on interface attach
    middleware.register_hook('devd.ifnet', devd_ifnet_hook)

    # Only run DNS sync in the first run. This avoids calling the routine again
    # on middlewared restart.
    if not await middleware.call('system.ready'):
        try:
            await middleware.call('dns.sync')
        except Exception:
            middleware.logger.error('Failed to setup DNS', exc_info=True)<|MERGE_RESOLUTION|>--- conflicted
+++ resolved
@@ -1466,18 +1466,11 @@
         await self.middleware.call(
             'datastore.delete', 'network.interfaces', [('int_interface', '=', oid)]
         )
-<<<<<<< HEAD
-=======
-        if iface['type'] == 'VLAN':
-            await self.middleware.call(
-                'datastore.delete', 'network.vlan', [('vlan_vint', '=', oid)]
-            )
 
         # Let's finally delete the interface
         netif.destroy_interface(iface['name'])
 
         return oid
->>>>>>> 2b9212a1
 
     @accepts()
     @pass_app
