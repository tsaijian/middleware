import asyncio
import contextlib
import errno
import inspect
import os
import psutil
import signal
import sysctl
import threading
import time
import subprocess

from middlewared.schema import accepts, Bool, Dict, Int, Ref, Str
from middlewared.service import filterable, CallError, CRUDService, private
from middlewared.utils import Popen, filter_list, run


class ServiceDefinition:
    def __init__(self, *args):
        if len(args) == 2:
            self.procname = args[0]
            self.rc_script = args[0]
            self.pidfile = args[1]

        elif len(args) == 3:
            self.procname = args[0]
            self.rc_script = args[1]
            self.pidfile = args[2]

        else:
            raise ValueError("Invalid number of arguments passed (must be 2 or 3)")


class StartNotify(threading.Thread):

    def __init__(self, pidfile, verb, *args, **kwargs):
        self._pidfile = pidfile
        self._verb = verb

        if self._pidfile:
            try:
                with open(self._pidfile) as f:
                    self._pid = f.read()
            except IOError:
                self._pid = None

        super(StartNotify, self).__init__(*args, **kwargs)

    def run(self):
        """
        If we are using start or restart we expect that a .pid file will
        exists at the end of the process, so we wait for said pid file to
        be created and check if its contents are non-zero.
        Otherwise we will be stopping and expect the .pid to be deleted,
        so wait for it to be removed
        """
        if not self._pidfile:
            return None

        tries = 1
        while tries < 6:
            time.sleep(1)
            if self._verb in ('start', 'restart'):
                if os.path.exists(self._pidfile):
                    # The file might have been created but it may take a
                    # little bit for the daemon to write the PID
                    time.sleep(0.1)
                try:
                    with open(self._pidfile) as f:
                        pid = f.read()
                except IOError:
                    pid = None

                if pid:
                    if self._verb == 'start':
                        break
                    if self._verb == 'restart':
                        if pid != self._pid:
                            break
                        # Otherwise, service has not restarted yet
            elif self._verb == "stop" and not os.path.exists(self._pidfile):
                break
            tries += 1


class ServiceService(CRUDService):

    SERVICE_DEFS = {
        's3': ServiceDefinition('minio', '/var/run/minio.pid'),
        'ssh': ServiceDefinition('sshd', '/var/run/sshd.pid'),
        'rsync': ServiceDefinition('rsync', '/var/run/rsyncd.pid'),
        'nfs': ServiceDefinition('nfsd', None),
        'afp': ServiceDefinition('netatalk', None),
        'cifs': ServiceDefinition('smbd', '/var/run/samba4/smbd.pid'),
        'dynamicdns': ServiceDefinition('inadyn', None),
        'snmp': ServiceDefinition('snmpd', '/var/run/net_snmpd.pid'),
        'ftp': ServiceDefinition('proftpd', '/var/run/proftpd.pid'),
        'tftp': ServiceDefinition('inetd', '/var/run/inetd.pid'),
        'iscsitarget': ServiceDefinition('ctld', '/var/run/ctld.pid'),
        'lldp': ServiceDefinition('ladvd', '/var/run/ladvd.pid'),
        'ups': ServiceDefinition('upsd', '/var/db/nut/upsd.pid'),
        'upsmon': ServiceDefinition('upsmon', '/var/db/nut/upsmon.pid'),
        'smartd': ServiceDefinition('smartd', 'smartd-daemon', '/var/run/smartd-daemon.pid'),
        'webshell': ServiceDefinition(None, '/var/run/webshell.pid'),
        'webdav': ServiceDefinition('httpd', '/var/run/httpd.pid'),
        'netdata': ServiceDefinition('netdata', '/var/db/netdata/netdata.pid'),
        'asigra': ServiceDefinition('asigra', '/var/run/dssystem.pid')
    }

    @filterable
    async def query(self, filters=None, options=None):
        """
        Query all system services with `query-filters` and `query-options`.
        """
        if options is None:
            options = {}
        options['prefix'] = 'srv_'

        services = await self.middleware.call('datastore.query', 'services.services', filters, options)

        # In case a single service has been requested
        if not isinstance(services, list):
            services = [services]

        jobs = {
            asyncio.ensure_future(self._get_status(entry)): entry
            for entry in services
        }
        if jobs:
            done, pending = await asyncio.wait(list(jobs.keys()), timeout=15)

        def result(task):
            """
            Method to handle results of the coroutines.
            In case of error or timeout, provide UNKNOWN state.
            """
            result = None
            try:
                if task in done:
                    result = task.result()
            except Exception:
                pass
            if result is None:
                entry = jobs.get(task)
                self.logger.warn('Failed to get status for %s', entry['service'])
                entry['state'] = 'UNKNOWN'
                entry['pids'] = []
                return entry
            else:
                return result

        services = list(map(result, jobs))
        return filter_list(services, filters, options)

    @accepts(
        Str('id_or_name'),
        Dict(
            'service-update',
            Bool('enable', default=False),
        ),
    )
    async def do_update(self, id_or_name, data):
        """
        Update service entry of `id_or_name`.

        Currently it only accepts `enable` option which means whether the
        service should start on boot.

        """
        if not id_or_name.isdigit():
            svc = await self.middleware.call('datastore.query', 'services.services', [('srv_service', '=', id_or_name)])
            if not svc:
                raise CallError(f'Service {id_or_name} not found.', errno.ENOENT)
            id_or_name = svc[0]['id']

        rv = await self.middleware.call('datastore.update', 'services.services', id_or_name, {'srv_enable': data['enable']})
        await self.middleware.call('etc.generate', 'rc')
        return rv

    @accepts(
        Str('service'),
        Dict(
            'service-control',
            Bool('onetime', default=True),
            Bool('wait', default=None, null=True),
            Bool('sync', default=None, null=True),
            register=True,
        ),
    )
    async def start(self, service, options=None):
        """ Start the service specified by `service`.

        The helper will use method self._start_[service]() to start the service.
        If the method does not exist, it would fallback using service(8)."""
        await self.middleware.call_hook('service.pre_action', service, 'start', options)
        sn = self._started_notify("start", service)
        await self._simplecmd("start", service, options)
        return await self.started(service, sn)

    async def started(self, service, sn=None):
        """
        Test if service specified by `service` has been started.
        """
        if sn:
            await self.middleware.run_in_thread(sn.join)

        try:
            svc = await self.query([('service', '=', service)], {'get': True})
            self.middleware.send_event('service.query', 'CHANGED', fields=svc)
            return svc['state'] == 'RUNNING'
        except IndexError:
            f = getattr(self, '_started_' + service, None)
            if callable(f):
                if inspect.iscoroutinefunction(f):
                    return (await f())[0]
                else:
                    return f()[0]
            else:
                return (await self._started(service))[0]

    @accepts(
        Str('service'),
        Ref('service-control'),
    )
    async def stop(self, service, options=None):
        """ Stop the service specified by `service`.

        The helper will use method self._stop_[service]() to stop the service.
        If the method does not exist, it would fallback using service(8)."""
        await self.middleware.call_hook('service.pre_action', service, 'stop', options)
        sn = self._started_notify("stop", service)
        await self._simplecmd("stop", service, options)
        return await self.started(service, sn)

    @accepts(
        Str('service'),
        Ref('service-control'),
    )
    async def restart(self, service, options=None):
        """
        Restart the service specified by `service`.

        The helper will use method self._restart_[service]() to restart the service.
        If the method does not exist, it would fallback using service(8)."""
        await self.middleware.call_hook('service.pre_action', service, 'restart', options)
        sn = self._started_notify("restart", service)
        await self._simplecmd("restart", service, options)
        return await self.started(service, sn)

    @accepts(
        Str('service'),
        Ref('service-control'),
    )
    async def reload(self, service, options=None):
        """
        Reload the service specified by `service`.

        The helper will use method self._reload_[service]() to reload the service.
        If the method does not exist, the helper will try self.restart of the
        service instead."""
        await self.middleware.call_hook('service.pre_action', service, 'reload', options)
        try:
            await self._simplecmd("reload", service, options)
        except Exception as e:
            await self.restart(service, options)
        return await self.started(service)

    async def _get_status(self, service):
        f = getattr(self, '_started_' + service['service'], None)
        if callable(f):
            if inspect.iscoroutinefunction(f):
                running, pids = await f()
            else:
                running, pids = f()
        else:
            running, pids = await self._started(service['service'])

        if running:
            state = 'RUNNING'
        else:
            state = 'STOPPED'

        service['state'] = state
        service['pids'] = pids
        return service

    async def _simplecmd(self, action, what, options=None):
        self.logger.debug("Calling: %s(%s) ", action, what)
        f = getattr(self, '_' + action + '_' + what, None)
        if f is None:
            # Provide generic start/stop/restart verbs for rc.d scripts
            if what in self.SERVICE_DEFS:
                if self.SERVICE_DEFS[what].rc_script:
                    what = self.SERVICE_DEFS[what].rc_script
            if action in ("start", "stop", "restart", "reload"):
                if action == 'restart':
                    await self._system("/usr/sbin/service " + what + " forcestop ")
                await self._service(what, action, **options)
            else:
                raise ValueError("Internal error: Unknown command")
        else:
            call = f(**(options or {}))
            if inspect.iscoroutinefunction(f):
                await call

    async def _system(self, cmd):
        proc = await Popen(cmd, stdout=subprocess.PIPE, stderr=subprocess.PIPE, shell=True, close_fds=True)
        stdout = (await proc.communicate())[0]
        if proc.returncode != 0:
            self.logger.warning("Command %r failed with code %d:\n%s", cmd, proc.returncode, stdout)
        return proc.returncode

    async def _service(self, service, verb, **options):
        onetime = options.pop('onetime', None)
        force = options.pop('force', None)
        quiet = options.pop('quiet', None)
        extra = options.pop('extra', '')

        # force comes before one which comes before quiet
        # they are mutually exclusive
        preverb = ''
        if force:
            preverb = 'force'
        elif onetime:
            preverb = 'one'
        elif quiet:
            preverb = 'quiet'

        return await self._system('/usr/sbin/service {} {}{} {}'.format(
            service,
            preverb,
            verb,
            extra,
        ))

    def _started_notify(self, verb, what):
        """
        The check for started [or not] processes is currently done in 2 steps
        This is the first step which involves a thread StartNotify that watch for event
        before actually start/stop rc.d scripts

        Returns:
            StartNotify object if the service is known or None otherwise
        """

        if what in self.SERVICE_DEFS:
            sn = StartNotify(verb=verb, pidfile=self.SERVICE_DEFS[what].pidfile)
            sn.start()
            return sn
        else:
            return None

    async def _started(self, what, notify=None):
        """
        This is the second step::
        Wait for the StartNotify thread to finish and then check for the
        status of pidfile/procname using pgrep

        Returns:
            True whether the service is alive, False otherwise
        """

        if what in self.SERVICE_DEFS:
            if notify:
                await self.middleware.run_in_thread(notify.join)

            if self.SERVICE_DEFS[what].pidfile:
                pgrep = "/bin/pgrep -F {}{}".format(
                    self.SERVICE_DEFS[what].pidfile,
                    ' ' + self.SERVICE_DEFS[what].procname if self.SERVICE_DEFS[what].procname else '',
                )
            else:
                pgrep = "/bin/pgrep {}".format(self.SERVICE_DEFS[what].procname)
            proc = await Popen(pgrep, shell=True, stdout=subprocess.PIPE, stderr=subprocess.PIPE, close_fds=True)
            data = (await proc.communicate())[0].decode()

            if proc.returncode == 0:
                return True, [
                    int(i)
                    for i in data.strip().split('\n') if i.isdigit()
                ]
        return False, []

    async def _start_asigra(self, **kwargs):
        await self.middleware.call('asigra.setup_filesystems')
        await self.middleware.call('asigra.setup_postgresql')
        await self._service("postgresql", "start", force=True, **kwargs)
        await self.middleware.call('asigra.setup_asigra')
        await self.middleware.call('etc.generate', 'asigra')
        await self._service("dssystem", "start", force=True, **kwargs)

    async def _stop_asigra(self, **kwargs):
        await self._service("dssystem", "stop", force=True, **kwargs)
        await self._service("postgresql", "stop", force=True, **kwargs)

    async def _restart_asigra(self, **kwargs):
        await self._stop_asigra(**kwargs)
        await self._start_asigra(**kwargs)

    async def _started_asigra(self, **kwargs):
        if await self._service("dssystem", "status", force=True, **kwargs) != 0:
            return False, []
        return True, []

    async def _start_webdav(self, **kwargs):
        await self.middleware.call('etc.generate', 'webdav')
        await self._service("apache24", "start", **kwargs)

    async def _stop_webdav(self, **kwargs):
        await self._service("apache24", "stop", **kwargs)

    async def _restart_webdav(self, **kwargs):
        await self._service("apache24", "stop", force=True, **kwargs)
        await self.middleware.call('etc.generate', 'webdav')
        await self._service("apache24", "restart", **kwargs)

    async def _reload_webdav(self, **kwargs):
        await self.middleware.call('etc.generate', 'webdav')
        await self._service("apache24", "reload", **kwargs)

    async def _restart_django(self, **kwargs):
        await self._service("django", "restart", **kwargs)

    async def _start_webshell(self, **kwargs):
        await self._system("/usr/local/bin/python /usr/local/www/freenasUI/tools/webshell.py")

    async def _restart_webshell(self, **kwargs):
        try:
            with open('/var/run/webshell.pid', 'r') as f:
                pid = f.read()
                os.kill(int(pid), signal.SIGTERM)
                time.sleep(0.2)
                os.kill(int(pid), signal.SIGKILL)
        except Exception:
            pass
        await self._system("ulimit -n 1024 && /usr/local/bin/python /usr/local/www/freenasUI/tools/webshell.py")

    async def _restart_iscsitarget(self, **kwargs):
        await self.middleware.call("etc.generate", "ctld")
        await self._service("ctld", "stop", force=True, **kwargs)
        await self.middleware.call("etc.generate", "ctld")
        await self._service("ctld", "restart", **kwargs)

    async def _start_iscsitarget(self, **kwargs):
        await self.middleware.call("etc.generate", "ctld")
        await self._service("ctld", "start", **kwargs)

    async def _stop_iscsitarget(self, **kwargs):
        with contextlib.suppress(IndexError):
            sysctl.filter("kern.cam.ctl.ha_peer")[0].value = ""

        await self._service("ctld", "stop", force=True, **kwargs)

    async def _reload_iscsitarget(self, **kwargs):
        await self.middleware.call("etc.generate", "ctld")
        await self._service("ctld", "reload", **kwargs)

    async def _start_collectd(self, **kwargs):
        if not await self.started('rrdcached'):
            # Let's ensure that before we start collectd, rrdcached is always running
            await self.start('rrdcached')

        await self.middleware.call('etc.generate', 'collectd')
        await self._service("collectd", "restart", **kwargs)

    async def _restart_collectd(self, **kwargs):
        await self._service("collectd", "stop", **kwargs)
        await self._start_collectd(**kwargs)

    async def _started_collectd(self, **kwargs):
        if await self._service('collectd', 'status', quiet=True, **kwargs):
            return False, []
        else:
            return True, []

    async def _started_rrdcached(self, **kwargs):
        if await self._service('rrdcached', 'status', quiet=True, **kwargs):
            return False, []
        else:
            return True, []

    async def _stop_rrdcached(self, **kwargs):
        await self._service("collectd", "stop", **kwargs)
        await self._service('rrdcached', 'stop', **kwargs)

    async def _restart_rrdcached(self, **kwargs):
        await self._stop_rrdcached(**kwargs)
        await self.start('rrdcached')
        await self.start('collectd')

    async def _reload_rc(self, **kwargs):
        await self.middleware.call('etc.generate', 'rc')

    async def _restart_powerd(self, **kwargs):
        await self.middleware.call('etc.generate', 'rc')
        await self._service('powerd', 'restart', **kwargs)

    async def _reload_sysctl(self, **kwargs):
        await self.middleware.call('etc.generate', 'sysctl')

    async def _start_network(self, **kwargs):
        await self.middleware.call('interface.sync')
        await self.middleware.call('route.sync')

    async def _reload_named(self, **kwargs):
        await self._service("named", "reload", **kwargs)

    async def _restart_syscons(self, **kwargs):
        await self.middleware.call('etc.generate', 'rc')
        await self._service('syscons', 'restart', **kwargs)

    async def _reload_hostname(self, **kwargs):
        await self._system('/bin/hostname ""')
        await self.middleware.call('etc.generate', 'hostname')
        await self.middleware.call('etc.generate', 'rc')
        await self._service("hostname", "start", quiet=True, **kwargs)
        await self._service("mdnsd", "restart", quiet=True, **kwargs)
        await self._restart_collectd(**kwargs)

    async def _reload_resolvconf(self, **kwargs):
        await self._reload_hostname()
        await self.middleware.call('dns.sync')

    async def _reload_networkgeneral(self, **kwargs):
        await self._reload_resolvconf()
        await self._service("routing", "restart", **kwargs)

    async def _start_routing(self, **kwargs):
        await self.middleware.call('etc.generate', 'rc')
        await self._service('routing', 'start', **kwargs)

    async def _reload_timeservices(self, **kwargs):
        await self.middleware.call('etc.generate', 'localtime')
        await self.middleware.call('etc.generate', 'ntpd')
        await self._service("ntpd", "restart", **kwargs)
        settings = await self.middleware.call(
            'datastore.query',
            'system.settings',
            [],
            {'order_by': ['-id'], 'get': True}
        )
        os.environ['TZ'] = settings['stg_timezone']
        time.tzset()

    async def _restart_ntpd(self, **kwargs):
        await self.middleware.call('etc.generate', 'ntpd')
        await self._service('ntpd', 'restart', **kwargs)

    async def _start_smartd(self, **kwargs):
        await self.middleware.call("etc.generate", "smartd")
        await self._service("smartd-daemon", "start", **kwargs)

    def _initializing_smartd_pid(self):
        """
        smartd initialization can take a long time if lots of disks are present
        It only writes pidfile at the end of the initialization but forks immediately
        This method returns PID of smartd process that is still initializing and has not written pidfile yet
        """
        if os.path.exists(self.SERVICE_DEFS["smartd"].pidfile):
            # Already started, no need for special handling
            return

        for process in psutil.process_iter(attrs=["cmdline", "create_time"]):
            if process.info["cmdline"][:1] == ["/usr/local/sbin/smartd"]:
                break
        else:
            # No smartd process present
            return

        lifetime = time.time() - process.info["create_time"]
        if lifetime < 300:
            # Looks like just the process we need
            return process.pid

        self.logger.warning("Got an orphan smartd process: pid=%r, lifetime=%r", process.pid, lifetime)

    async def _started_smartd(self, **kwargs):
        result = await self._started("smartd")
        if result[0]:
            return result

        if await self.middleware.run_in_thread(self._initializing_smartd_pid) is not None:
            return True, []

        return False, []

    async def _reload_smartd(self, **kwargs):
        await self.middleware.call("etc.generate", "smartd")

        pid = await self.middleware.run_in_thread(self._initializing_smartd_pid)
        if pid is None:
            await self._service("smartd-daemon", "reload", **kwargs)
            return

        os.kill(pid, signal.SIGKILL)
        await self._service("smartd-daemon", "start", **kwargs)

    async def _restart_smartd(self, **kwargs):
        await self.middleware.call("etc.generate", "smartd")

        pid = await self.middleware.run_in_thread(self._initializing_smartd_pid)
        if pid is None:
            await self._service("smartd-daemon", "stop", force=True, **kwargs)
            await self._service("smartd-daemon", "restart", **kwargs)
            return

        os.kill(pid, signal.SIGKILL)
        await self._service("smartd-daemon", "start", **kwargs)

    async def _stop_smartd(self, **kwargs):
        pid = await self.middleware.run_in_thread(self._initializing_smartd_pid)
        if pid is None:
            await self._service("smartd-daemon", "stop", force=True, **kwargs)
            return

        os.kill(pid, signal.SIGKILL)

    async def _reload_ssh(self, **kwargs):
        await self.middleware.call('etc.generate', 'ssh')
        await self.middleware.call('mdnsadvertise.restart')
        await self._service("openssh", "reload", **kwargs)
        await self._service("ix_sshd_save_keys", "start", quiet=True, **kwargs)

    async def _start_ssh(self, **kwargs):
        await self.middleware.call('etc.generate', 'ssh')
        await self.middleware.call('mdnsadvertise.restart')
        await self._service("openssh", "start", **kwargs)
        await self._service("ix_sshd_save_keys", "start", quiet=True, **kwargs)

    async def _stop_ssh(self, **kwargs):
        await self._service("openssh", "stop", force=True, **kwargs)
        await self.middleware.call('mdnsadvertise.restart')

    async def _restart_ssh(self, **kwargs):
        await self.middleware.call('etc.generate', 'ssh')
        await self._service("openssh", "stop", force=True, **kwargs)
        await self.middleware.call('mdnsadvertise.restart')
        await self._service("openssh", "restart", **kwargs)
        await self._service("ix_sshd_save_keys", "start", quiet=True, **kwargs)

    async def _start_ssl(self, **kwargs):
        await self.middleware.call('etc.generate', 'ssl')

    async def _start_s3(self, **kwargs):
        await self.middleware.call('etc.generate', 's3')
        await self._service("minio", "start", quiet=True, **kwargs)

    async def _reload_s3(self, **kwargs):
        await self.middleware.call('etc.generate', 's3')
        await self._service("minio", "restart", quiet=True, **kwargs)

    async def _reload_rsync(self, **kwargs):
        await self.middleware.call('etc.generate', 'rsync')
        await self._service("rsyncd", "restart", **kwargs)

    async def _restart_rsync(self, **kwargs):
        await self._stop_rsync()
        await self._start_rsync()

    async def _start_rsync(self, **kwargs):
        await self.middleware.call('etc.generate', 'rsync')
        await self._service("rsyncd", "start", **kwargs)

    async def _stop_rsync(self, **kwargs):
        await self._service("rsyncd", "stop", force=True, **kwargs)

    async def _started_nis(self, **kwargs):
        return (await self.middleware.call('nis.started')), []

    async def _start_nis(self, **kwargs):
        return (await self.middleware.call('nis.start')), []

    async def _restart_nis(self, **kwargs):
        await self.middleware.call('nis.stop')
        return (await self.middleware.call('nis.start')), []

    async def _stop_nis(self, **kwargs):
        return (await self.middleware.call('nis.stop')), []

    async def _started_ldap(self, **kwargs):
        return await self.middleware.call('ldap.started'), []

    async def _start_ldap(self, **kwargs):
        return await self.middleware.call('ldap.start'), []

    async def _stop_ldap(self, **kwargs):
        return await self.middleware.call('ldap.stop'), []

    async def _restart_ldap(self, **kwargs):
        await self.middleware.call('ldap.stop')
        return await self.middleware.call('ldap.start'), []

    async def _start_lldp(self, **kwargs):
        await self._service("ladvd", "start", **kwargs)

    async def _stop_lldp(self, **kwargs):
        await self._service("ladvd", "stop", force=True, **kwargs)

    async def _restart_lldp(self, **kwargs):
        await self._service("ladvd", "stop", force=True, **kwargs)
        await self._service("ladvd", "restart", **kwargs)

    async def _started_activedirectory(self, **kwargs):
        return await self.middleware.call('activedirectory.started'), []

    async def _start_activedirectory(self, **kwargs):
        return await self.middleware.call('activedirectory.start'), []

    async def _stop_activedirectory(self, **kwargs):
        return await self.middleware.call('activedirectory.stop'), []

    async def _restart_activedirectory(self, **kwargs):
        await self.middleware.call('kerberos.stop'), []
        return await self.middleware.call('activedirectory.start'), []

    async def _reload_activedirectory(self, **kwargs):
        await self._service("samba_server", "stop", force=True, **kwargs)
        await self._service("samba_server", "start", quiet=True, **kwargs)

    async def _restart_syslogd(self, **kwargs):
        await self.middleware.call("etc.generate", "syslogd")
        await self._system("/etc/local/rc.d/syslog-ng restart")

    async def _start_syslogd(self, **kwargs):
        await self.middleware.call("etc.generate", "syslogd")
        await self._system("/etc/local/rc.d/syslog-ng start")

    async def _stop_syslogd(self, **kwargs):
        await self._system("/etc/local/rc.d/syslog-ng stop")

    async def _reload_syslogd(self, **kwargs):
        await self.middleware.call("etc.generate", "syslogd")
        await self._system("/etc/local/rc.d/syslog-ng reload")

    async def _start_tftp(self, **kwargs):
        await self.middleware.call('etc.generate', 'inetd')
        await self._service("inetd", "start", **kwargs)

    async def _reload_tftp(self, **kwargs):
        await self.middleware.call('etc.generate', 'inetd')
        await self._service("inetd", "stop", force=True, **kwargs)
        await self._service("inetd", "restart", **kwargs)

    async def _restart_tftp(self, **kwargs):
        await self.middleware.call('etc.generate', 'inetd')
        await self._service("inetd", "stop", force=True, **kwargs)
        await self._service("inetd", "restart", **kwargs)

    async def _restart_cron(self, **kwargs):
        await self.middleware.call('etc.generate', 'cron')

    async def _start_motd(self, **kwargs):
        await self.middleware.call('etc.generate', 'motd')
        await self._service("motd", "start", quiet=True, **kwargs)

    async def _start_ttys(self, **kwargs):
        await self.middleware.call('etc.generate', 'ttys')

    async def _reload_ftp(self, **kwargs):
        await self.middleware.call("etc.generate", "ftp")
        await self._service("proftpd", "restart", **kwargs)

    async def _restart_ftp(self, **kwargs):
        await self._stop_ftp()
        await self._start_ftp()

    async def _start_ftp(self, **kwargs):
        await self.middleware.call("etc.generate", "ftp")
        await self._service("proftpd", "start", **kwargs)

    async def _stop_ftp(self, **kwargs):
        await self._service("proftpd", "stop", force=True, **kwargs)

    async def _start_ups(self, **kwargs):
        await self.middleware.call('ups.dismiss_alerts')
        await self.middleware.call('etc.generate', 'ups')
        await self._service("nut", "start", **kwargs)
        await self._service("nut_upsmon", "start", **kwargs)
        await self._service("nut_upslog", "start", **kwargs)
        if await self.started('collectd'):
            asyncio.ensure_future(self.restart('collectd'))

    async def _stop_ups(self, **kwargs):
        await self.middleware.call('ups.dismiss_alerts')
        await self._service("nut_upslog", "stop", force=True, **kwargs)
        await self._service("nut_upsmon", "stop", force=True, **kwargs)
        await self._service("nut", "stop", force=True, **kwargs)
        if await self.started('collectd'):
            asyncio.ensure_future(self.restart('collectd'))

    async def _restart_ups(self, **kwargs):
        await self.middleware.call('ups.dismiss_alerts')
        await self.middleware.call('etc.generate', 'ups')
        await self._service("nut", "stop", force=True, onetime=True)
        # We need to wait on upsmon service to die properly as multiple processes are
        # associated with it and in most cases they haven't exited when a restart is initiated
        # for upsmon which fails as the older process is still running.
        await self._service("nut_upsmon", "stop", force=True, onetime=True)
        upsmon_processes = await run(['pgrep', '-x', 'upsmon'], encoding='utf8', check=False)
        if upsmon_processes.returncode == 0:
            gone, alive = await self.middleware.run_in_thread(
                psutil.wait_procs,
                map(
                    lambda v: psutil.Process(int(v)),
                    upsmon_processes.stdout.split()
                ),
                timeout=10
            )
            if alive:
                for pid in map(int, upsmon_processes.stdout.split()):
                    with contextlib.suppress(ProcessLookupError):
                        os.kill(pid, signal.SIGKILL)

        await self._service("nut_upslog", "stop", force=True, onetime=True)

        await self._service("nut", "restart", onetime=True)
        await self._service("nut_upsmon", "restart", onetime=True)
        await self._service("nut_upslog", "restart", onetime=True)
        if await self.started('collectd'):
            asyncio.ensure_future(self.restart('collectd'))

    async def _started_ups(self, **kwargs):
        return await self._started('upsmon')

    async def _start_afp(self, **kwargs):
        await self.middleware.call("etc.generate", "afpd")
        await self._service("netatalk", "start", **kwargs)

    async def _stop_afp(self, **kwargs):
        await self._service("netatalk", "stop", force=True, **kwargs)
        # when netatalk stops if afpd or cnid_metad is stuck
        # they'll get left behind, which can cause issues
        # restarting netatalk.
        await self._system("pkill -9 afpd")
        await self._system("pkill -9 cnid_metad")

    async def _restart_afp(self, **kwargs):
        await self._stop_afp()
        await self._start_afp()

    async def _reload_afp(self, **kwargs):
        await self.middleware.call("etc.generate", "afpd")
        await self._system("killall -1 netatalk")

    async def _reload_nfs(self, **kwargs):
        await self.middleware.call("etc.generate", "nfsd")
<<<<<<< HEAD
        await self._service("mountd", "reload", force=True, **kwargs)
=======
        await self.middleware.call("nfs.setup_v4")
>>>>>>> caa51c9b

    async def _restart_nfs(self, **kwargs):
        await self._stop_nfs(**kwargs)
        await self._start_nfs(**kwargs)

    async def _stop_nfs(self, **kwargs):
        await self._service("lockd", "stop", force=True, **kwargs)
        await self._service("statd", "stop", force=True, **kwargs)
        await self._service("nfsd", "stop", force=True, **kwargs)
        await self._service("mountd", "stop", force=True, **kwargs)
        await self._service("nfsuserd", "stop", force=True, **kwargs)
        await self._service("gssd", "stop", force=True, **kwargs)
        await self._service("rpcbind", "stop", force=True, **kwargs)

    async def _start_nfs(self, **kwargs):
        await self.middleware.call("etc.generate", "nfsd")
        await self._service("rpcbind", "start", quiet=True, **kwargs)
        await self._service("gssd", "start", quiet=True, **kwargs)
        await self.middleware.call("nfs.setup_v4")
        await self._service("mountd", "start", quiet=True, **kwargs)
        await self._service("nfsd", "start", quiet=True, **kwargs)
        await self._service("statd", "start", quiet=True, **kwargs)
        await self._service("lockd", "start", quiet=True, **kwargs)

    async def _start_dynamicdns(self, **kwargs):
        await self.middleware.call('etc.generate', 'inadyn')
        await self._service("inadyn", "start", **kwargs)

    async def _restart_dynamicdns(self, **kwargs):
        await self.middleware.call('etc.generate', 'inadyn')
        await self._service("inadyn", "stop", force=True, **kwargs)
        await self._service("inadyn", "restart", **kwargs)

    async def _reload_dynamicdns(self, **kwargs):
        await self.middleware.call('etc.generate', 'inadyn')
        await self._service("inadyn", "stop", force=True, **kwargs)
        await self._service("inadyn", "restart", **kwargs)

    async def _restart_system(self, **kwargs):
        asyncio.ensure_future(self.middleware.call('system.reboot', {'delay': 3}))

    async def _stop_system(self, **kwargs):
        asyncio.ensure_future(self.middleware.call('system.shutdown', {'delay': 3}))

    async def _reload_cifs(self, **kwargs):
        await self.middleware.call("etc.generate", "smb_share")
        await self._service("samba_server", "reload", force=True, **kwargs)
        await self._service("mdnsd", "restart", **kwargs)
        # After mdns is restarted we need to reload netatalk to have it rereregister
        # with mdns. Ticket #7133
        await self._service("netatalk", "reload", **kwargs)

    async def _restart_cifs(self, **kwargs):
        await self.middleware.call("etc.generate", "smb")
        await self.middleware.call("etc.generate", "smb_share")
        await self._service("samba_server", "stop", force=True, **kwargs)
        await self._service("samba_server", "restart", quiet=True, **kwargs)
        await self._service("mdnsd", "restart", **kwargs)
        # After mdns is restarted we need to reload netatalk to have it rereregister
        # with mdns. Ticket #7133
        await self._service("netatalk", "reload", **kwargs)

    async def _start_cifs(self, **kwargs):
        await self.middleware.call("etc.generate", "smb")
        await self.middleware.call("etc.generate", "smb_share")
        await self._service("samba_server", "start", quiet=True, **kwargs)
        try:
            await self.middleware.call("smb.add_admin_group", "", True)
        except Exception as e:
            raise CallError(e)

        await self._service("ix-post-samba", "start", quiet=True, **kwargs)

    async def _stop_cifs(self, **kwargs):
        await self._service("samba_server", "stop", force=True, **kwargs)

    async def _started_cifs(self, **kwargs):
        if await self._service("samba_server", "status", quiet=True, onetime=True, **kwargs):
            return False, []
        else:
            return True, []

    async def _start_snmp(self, **kwargs):
        await self.middleware.call("etc.generate", "snmpd")
        await self._service("snmpd", "start", quiet=True, **kwargs)
        await self._service("snmp-agent", "start", quiet=True, **kwargs)

    async def _stop_snmp(self, **kwargs):
        await self._service("snmp-agent", "stop", quiet=True, **kwargs)
        await self._service("snmpd", "stop", quiet=True, **kwargs)

    async def _restart_snmp(self, **kwargs):
        await self._service("snmp-agent", "stop", quiet=True, **kwargs)
        await self._service("snmpd", "stop", force=True, **kwargs)
        await self.middleware.call("etc.generate", "snmpd")
        await self._service("snmpd", "start", quiet=True, **kwargs)
        await self._service("snmp-agent", "start", quiet=True, **kwargs)

    async def _reload_snmp(self, **kwargs):
        await self._service("snmp-agent", "stop", quiet=True, **kwargs)
        await self._service("snmpd", "stop", force=True, **kwargs)
        await self.middleware.call("etc.generate", "snmpd")
        await self._service("snmpd", "start", quiet=True, **kwargs)
        await self._service("snmp-agent", "start", quiet=True, **kwargs)

    async def _restart_http(self, **kwargs):
        await self.middleware.call("etc.generate", "nginx")
        await self.middleware.call('mdnsadvertise.restart')
        await self._service("nginx", "restart", **kwargs)

    async def _reload_http(self, **kwargs):
        await self.middleware.call("etc.generate", "nginx")
        await self.middleware.call('mdnsadvertise.restart')
        await self._service("nginx", "reload", **kwargs)

    async def _reload_loader(self, **kwargs):
        await self.middleware.call("etc.generate", "loader")

    async def _restart_disk(self, **kwargs):
        await self._reload_disk(**kwargs)

    async def _reload_disk(self, **kwargs):
        await self.middleware.call('etc.generate', 'fstab')
        await self._service("mountlate", "start", quiet=True, **kwargs)
        # Restarting rrdcached can take a long time. There is no
        # benefit in waiting for it, since even if it fails it will not
        # tell the user anything useful.
        asyncio.ensure_future(self.restart("collectd", kwargs))

    async def _reload_user(self, **kwargs):
        await self.middleware.call("etc.generate", "user")
        await self.middleware.call('etc.generate', 'aliases')
        await self.middleware.call('etc.generate', 'sudoers')
        await self.reload("cifs", kwargs)

    async def _restart_system_datasets(self, **kwargs):
        systemdataset = await self.middleware.call('systemdataset.setup')
        if not systemdataset:
            return None
        if systemdataset['syslog']:
            await self.restart("syslogd", kwargs)
        await self.restart("cifs", kwargs)

        # Restarting rrdcached can take a long time. There is no
        # benefit in waiting for it, since even if it fails it will not
        # tell the user anything useful.
        # Restarting rrdcached will make sure that we start/restart collectd as well
        asyncio.ensure_future(self.restart("rrdcached", kwargs))

    async def _start_netdata(self, **kwargs):
        await self.middleware.call('etc.generate', 'netdata')
        await self._service('netdata', 'start', **kwargs)

    async def _restart_netdata(self, **kwargs):
        await self._service('netdata', 'stop')
        await self._start_netdata(**kwargs)

    @private
    async def identify_process(self, name):
        for service, definition in self.SERVICE_DEFS.items():
            if definition.procname == name:
                return service

    @accepts(Int("pid"), Int("timeout", default=10))
    def terminate_process(self, pid, timeout):
        """
        Terminate process by `pid`.

        First send `TERM` signal, then, if was not terminated in `timeout` seconds, send `KILL` signal.

        Returns `true` is process has been successfully terminated with `TERM` and `false` if we had to use `KILL`.
        """
        try:
            process = psutil.Process(pid)
        except psutil.NoSuchProcessError:
            raise CallError("Process does not exist")

        process.terminate()

        gone, alive = psutil.wait_procs([process], timeout)
        if not alive:
            return True

        alive[0].kill()
        return False


def setup(middleware):
    middleware.event_register('service.query', 'Sent on service changes.')<|MERGE_RESOLUTION|>--- conflicted
+++ resolved
@@ -844,11 +844,8 @@
 
     async def _reload_nfs(self, **kwargs):
         await self.middleware.call("etc.generate", "nfsd")
-<<<<<<< HEAD
+        await self.middleware.call("nfs.setup_v4")
         await self._service("mountd", "reload", force=True, **kwargs)
-=======
-        await self.middleware.call("nfs.setup_v4")
->>>>>>> caa51c9b
 
     async def _restart_nfs(self, **kwargs):
         await self._stop_nfs(**kwargs)
